--- conflicted
+++ resolved
@@ -279,9 +279,6 @@
   return Status(0);
 }
 
-<<<<<<< HEAD
-Status getAWSRegion(Aws::Region& region, bool sts) {
-=======
 void initAwsSdk() {
   static std::once_flag once_flag;
   try {
@@ -297,8 +294,7 @@
   }
 }
 
-Status getAWSRegion(Aws::Region& region) {
->>>>>>> 5dd2a54f
+Status getAWSRegion(Aws::Region& region, bool sts) {
   // First try using the flag aws_region
   if (sts && !FLAGS_aws_sts_region.empty()) {
     if (kAwsRegions.count(FLAGS_aws_sts_region) > 0) {
