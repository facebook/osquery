/**
 *  Copyright (c) 2014-present, Facebook, Inc.
 *  All rights reserved.
 *
 *  This source code is licensed under both the Apache 2.0 license (found in the
 *  LICENSE file in the root directory of this source tree) and the GPLv2 (found
 *  in the COPYING file in the root directory of this source tree).
 *  You may select, at your option, one of the above-listed licenses.
 */

#ifdef WIN32
#include "osquery/logger/plugins/windows_event_log.h"
#else
#include <syslog.h>
#endif

#include <algorithm>
#include <future>
#include <queue>
#include <thread>

#include <boost/noncopyable.hpp>

#include <osquery/database.h>
#include <osquery/events.h>
#include <osquery/extensions.h>
#include <osquery/filesystem.h>
#include <osquery/flags.h>
#include <osquery/logger.h>
#include <osquery/registry_factory.h>
#include <osquery/system.h>

#include "osquery/core/conversions.h"
#include "osquery/core/flagalias.h"
#include "osquery/core/json.h"

namespace rj = rapidjson;

namespace osquery {

FLAG(bool, verbose, false, "Enable verbose informational messages");

/// Despite being a configurable option, this is only read/used at load.
FLAG(bool, disable_logging, false, "Disable ERROR/INFO logging");

FLAG(string, logger_plugin, "filesystem", "Logger plugin name");

/// Log each added or removed line individually, as an "event".
FLAG(bool, logger_event_type, true, "Log scheduled results as events");

/// Log each row from a snapshot query individually, as an "event".
FLAG(bool,
     logger_snapshot_event_type,
     false,
     "Log scheduled snapshot results as events");

/// Alias for the minloglevel used internally by GLOG.
FLAG(int32, logger_min_status, 0, "Minimum level for status log recording");

/// Alias for the stderrthreshold used internally by GLOG.
FLAG(int32,
     logger_min_stderr,
     0,
     "Minimum level for statuses written to stderr");

/// It is difficult to set logging to stderr on/off at runtime.
CLI_FLAG(bool, logger_stderr, true, "Write status logs to stderr");

/**
 * @brief This hidden flag is for testing status logging.
 *
 * When enabled, logs are pushed directly to logger plugin from Glog.
 * Otherwise they are buffered and an async request for draining is sent
 * for each log.
 *
 * Within the daemon, logs are drained every 3 seconds.
 */
HIDDEN_FLAG(bool,
            logger_status_sync,
            false,
            "Always send status logs synchronously");

/**
 * @brief Logger plugin registry.
 *
 * This creates an osquery registry for "logger" which may implement
 * LoggerPlugin. Only strings are logged in practice, and LoggerPlugin provides
 * a helper member for transforming PluginRequest%s to strings.
 */
CREATE_REGISTRY(LoggerPlugin, "logger");

/**
 * @brief A custom Glog log sink for forwarding or buffering status logs.
 *
 * This log sink has two modes, it can buffer Glog status logs until an osquery
 * logger is initialized or forward Glog status logs to an initialized and
 * appropriate logger. The appropriateness is determined by the logger when its
 * LoggerPlugin::init method is called. If the `init` method returns success
 * then a BufferedLogSink will start forwarding status logs to
 * LoggerPlugin::logStatus.
 *
 * This facility will start buffering when first used and stop buffering
 * (aka remove itself as a Glog sink) using the exposed APIs. It will live
 * throughout the life of the process for two reasons: (1) It makes sense when
 * the active logger plugin is handling Glog status logs and (2) it must remove
 * itself as a Glog target.
 */
class BufferedLogSink : public google::LogSink, private boost::noncopyable {
 public:
  /// We create this as a Singleton for proper disable/shutdown.
  static BufferedLogSink& get();

  /// The Glog-API LogSink call-in method.
  void send(google::LogSeverity severity,
            const char* full_filename,
            const char* base_filename,
            int line,
            const struct ::tm* tm_time,
            const char* message,
            size_t message_len) override;

  /// Pop from the aync sender queue and wait for one send to complete.
  void WaitTillSent() override;

 public:
  /// Accessor/mutator to dump all of the buffered logs.
  std::vector<StatusLogLine>& dump();

  /// Add the buffered log sink to Glog.
  void enable();

  /// Start the Buffered Sink, without enabling forwarding to loggers.
  void setUp();

  /**
   * @brief Add a logger plugin that should receive status updates.
   *
   * Since the logger may support multiple active logger plugins the sink
   * will keep track of those plugins that returned success after ::init.
   * This list of plugins will received forwarded messages from the sink.
   *
   * This list is important because sending logs to plugins that also use
   * and active Glog Sink (supports multiple) will create a logging loop.
   */
  void addPlugin(const std::string& name);

  /// Clear the sinks list, clear the named plugins added by addPlugin.s
  void resetPlugins();

  /// Retrieve the list of enabled plugins that should have logs forwarded.
  const std::vector<std::string>& enabledPlugins() const;

 public:
  /// Queue of sender functions that relay status logs to all plugins.
  std::queue<std::future<void>> senders;

 public:
  BufferedLogSink(BufferedLogSink const&) = delete;
  void operator=(BufferedLogSink const&) = delete;

 private:
  /// Create the log sink as buffering or forwarding.
  BufferedLogSink() = default;

  /// Stop the log sink.
  ~BufferedLogSink();

 private:
  /// Intermediate log storage until an osquery logger is initialized.
  std::vector<StatusLogLine> logs_;

  /**
   * @Brief Is the logger temporarily disabled.
   *
   * The Google Log Sink will still be active, but the send method also checks
   * enabled and drops log lines to the flood if the forwarder is not enabled.
   */
  std::atomic<bool> enabled_{false};

  /// Track multiple loggers that should receive sinks from the send forwarder.
  std::vector<std::string> sinks_;

<<<<<<< HEAD
  /// Keep track of the first, or 'primary' logger.
  std::string primary_;

  /// Mutex for checking primary status.
  mutable Mutex primary_mutex_;
=======
  /// Mutex protecting activation and enabling of the buffered status logger.
  Mutex enable_mutex_;
>>>>>>> a17d6b59
};

/// Mutex protecting accesses to buffered status logs.
Mutex kBufferedLogSinkLogs;

/// Mutex protecting queued status log futures.
Mutex kBufferedLogSinkSenders;

static void serializeIntermediateLog(const std::vector<StatusLogLine>& log,
                                     PluginRequest& request) {
  auto doc = JSON::newArray();
  for (const auto& i : log) {
    auto line = doc.getObject();
    doc.add("s", static_cast<int>(i.severity), line);
    doc.addRef("f", i.filename, line);
    doc.add("i", i.line, line);
    doc.addRef("m", i.message, line);
    doc.addRef("h", i.identifier, line);
    doc.addRef("c", i.calendar_time, line);
    doc.add("u", i.time, line);
    doc.push(line);
  }

  doc.toString(request["log"]);
}

static void deserializeIntermediateLog(const PluginRequest& request,
                                       std::vector<StatusLogLine>& log) {
  if (request.count("log") == 0) {
    return;
  }

  rj::Document doc;
  if (doc.Parse(request.at("log").c_str()).HasParseError()) {
    return;
  }

  for (auto& line : doc.GetArray()) {
    log.push_back({
        static_cast<StatusLogSeverity>(line["s"].GetInt()),
        line["f"].GetString(),
        line["i"].GetUint64(),
        line["m"].GetString(),
        line["c"].GetString(),
        line["u"].GetUint64(),
        line["h"].GetString(),
    });
  }
}

void setVerboseLevel() {
  if (Flag::getValue("verbose") == "true") {
    // Turn verbosity up to 1.
    // Do log DEBUG, INFO, WARNING, ERROR to their log files.
    // Do log the above and verbose=1 to stderr (can be turned off later).
    FLAGS_minloglevel = google::GLOG_INFO;
    FLAGS_alsologtostderr = true;
    FLAGS_v = 1;
  } else {
    FLAGS_minloglevel = Flag::getInt32Value("logger_min_status");
    FLAGS_stderrthreshold = Flag::getInt32Value("logger_min_stderr");
  }

  if (!FLAGS_logger_stderr) {
    FLAGS_stderrthreshold = 3;
    FLAGS_alsologtostderr = false;
  }

  FLAGS_logtostderr = true;
}

void initStatusLogger(const std::string& name, bool init_glog) {
#ifndef FBTHRIFT
  // No color available when using fbthrift.
  FLAGS_colorlogtostderr = true;
#endif
  FLAGS_logbufsecs = 0;
  FLAGS_stop_logging_if_full_disk = true;
  // The max size for individual log file is 10MB.
  FLAGS_max_log_size = 10;

  // Begin with only logging to stderr.
  FLAGS_logtostderr = true;
  FLAGS_stderrthreshold = 3;

  setVerboseLevel();
  // Start the logging, and announce the daemon is starting.
  if (init_glog) {
    google::InitGoogleLogging(name.c_str());
  }

  if (!FLAGS_disable_logging) {
    BufferedLogSink::get().setUp();
  }
}

void initLogger(const std::string& name) {
  // Check if logging is disabled, if so then no need to shuttle intermediates.
  if (FLAGS_disable_logging) {
    return;
  }

  BufferedLogSink::get().resetPlugins();

  bool forward = false;
  PluginRequest init_request = {{"init", name}};
  PluginRequest features_request = {{"action", "features"}};
  auto logger_plugin = RegistryFactory::get().getActive("logger");
  // Allow multiple loggers, make sure each is accessible.
  for (const auto& logger : osquery::split(logger_plugin, ",")) {
    if (!RegistryFactory::get().exists("logger", logger)) {
      continue;
    }

    Registry::call("logger", logger, init_request);
    auto status = Registry::call("logger", logger, features_request);
    if ((status.getCode() & LOGGER_FEATURE_LOGSTATUS) > 0) {
      // Glog status logs are forwarded to logStatus.
      forward = true;
      // To support multiple plugins we only add the names of plugins that
      // return a success status after initialization.
      BufferedLogSink::get().addPlugin(logger);
    }

    if ((status.getCode() & LOGGER_FEATURE_LOGEVENT) > 0) {
      EventFactory::addForwarder(logger);
    }
  }

  if (forward) {
    // Begin forwarding after all plugins have been set up.
    BufferedLogSink::get().enable();
    relayStatusLogs(true);
  }
}

BufferedLogSink& BufferedLogSink::get() {
  static BufferedLogSink sink;
  return sink;
}

void BufferedLogSink::setUp() {
  google::AddLogSink(&get());
}

void BufferedLogSink::enable() {
  enabled_ = true;
}

void BufferedLogSink::send(google::LogSeverity severity,
                           const char* full_filename,
                           const char* base_filename,
                           int line,
                           const struct ::tm* tm_time,
                           const char* message,
                           size_t message_len) {
  // WARNING, be extremely careful when accessing data here.
  // This should not cause any persistent storage or logging actions.
  {
    WriteLock lock(kBufferedLogSinkLogs);
    logs_.push_back({(StatusLogSeverity)severity,
                     std::string(base_filename),
                     static_cast<size_t>(line),
                     std::string(message, message_len),
                     toAsciiTimeUTC(tm_time),
                     toUnixTime(tm_time),
                     std::string()});
  }

  // The daemon will relay according to the schedule.
  if (enabled_ && !Initializer::isDaemon()) {
    relayStatusLogs(FLAGS_logger_status_sync);
  }
}

void BufferedLogSink::WaitTillSent() {
  std::future<void> first;

  {
    WriteLock lock(kBufferedLogSinkSenders);
    if (senders.empty()) {
      return;
    }
    first = std::move(senders.back());
    senders.pop();
  }

  if (!isPlatform(PlatformType::TYPE_WINDOWS)) {
    first.wait();
  } else {
    // Windows is locking by scheduling an async on the main thread.
    first.wait_for(std::chrono::microseconds(100));
  }
}

std::vector<StatusLogLine>& BufferedLogSink::dump() {
  return logs_;
}

void BufferedLogSink::addPlugin(const std::string& name) {
  sinks_.push_back(name);
}

void BufferedLogSink::resetPlugins() {
  sinks_.clear();
}

const std::vector<std::string>& BufferedLogSink::enabledPlugins() const {
  return sinks_;
}

BufferedLogSink::~BufferedLogSink() {
  enabled_ = false;
}

Status LoggerPlugin::call(const PluginRequest& request,
                          PluginResponse& response) {
  QueryLogItem item;
  std::vector<StatusLogLine> intermediate_logs;
  if (request.count("string") > 0) {
    return this->logString(request.at("string"));
  } else if (request.count("snapshot") > 0) {
    return this->logSnapshot(request.at("snapshot"));
  } else if (request.count("init") > 0) {
    deserializeIntermediateLog(request, intermediate_logs);
    this->setProcessName(request.at("init"));
    this->init(this->name(), intermediate_logs);
    return Status(0);
  } else if (request.count("status") > 0) {
    deserializeIntermediateLog(request, intermediate_logs);
    return this->logStatus(intermediate_logs);
  } else if (request.count("event") > 0) {
    return this->logEvent(request.at("event"));
  } else if (request.count("action") && request.at("action") == "features") {
    size_t features = 0;
    features |= (usesLogStatus()) ? LOGGER_FEATURE_LOGSTATUS : 0;
    features |= (usesLogEvent()) ? LOGGER_FEATURE_LOGEVENT : 0;
    return Status(static_cast<int>(features));
  } else {
    return Status(1, "Unsupported call to logger plugin");
  }
}

Status logString(const std::string& message, const std::string& category) {
  return logString(
      message, category, RegistryFactory::get().getActive("logger"));
}

Status logString(const std::string& message,
                 const std::string& category,
                 const std::string& receiver) {
  if (FLAGS_disable_logging) {
    return Status(0, "Logging disabled");
  }

  Status status;
  for (const auto& logger : osquery::split(receiver, ",")) {
    if (Registry::get().exists("logger", logger, true)) {
      auto plugin = Registry::get().plugin("logger", logger);
      auto logger_plugin = std::dynamic_pointer_cast<LoggerPlugin>(plugin);
      status = logger_plugin->logString(message);
    } else {
      status = Registry::call(
          "logger", logger, {{"string", message}, {"category", category}});
    }
  }
  return status;
}

Status logQueryLogItem(const QueryLogItem& results) {
  return logQueryLogItem(results, RegistryFactory::get().getActive("logger"));
}

Status logQueryLogItem(const QueryLogItem& results,
                       const std::string& receiver) {
  if (FLAGS_disable_logging) {
    return Status(0, "Logging disabled");
  }

  std::vector<std::string> json_items;
  Status status;
  if (FLAGS_logger_event_type) {
    status = serializeQueryLogItemAsEventsJSON(results, json_items);
  } else {
    std::string json;
    status = serializeQueryLogItemJSON(results, json);
    json_items.emplace_back(json);
  }
  if (!status.ok()) {
    return status;
  }

  for (const auto& json : json_items) {
    status = logString(json, "event", receiver);
  }
  return status;
}

Status logSnapshotQuery(const QueryLogItem& item) {
  if (FLAGS_disable_logging) {
    return Status(0, "Logging disabled");
  }

  std::vector<std::string> json_items;
  Status status;
  if (FLAGS_logger_snapshot_event_type) {
    status = serializeQueryLogItemAsEventsJSON(item, json_items);
  } else {
    std::string json;
    status = serializeQueryLogItemJSON(item, json);
    json_items.emplace_back(json);
  }
  if (!status.ok()) {
    return status;
  }

  for (const auto& json : json_items) {
    auto receiver = RegistryFactory::get().getActive("logger");
    for (const auto& logger : osquery::split(receiver, ",")) {
      if (Registry::get().exists("logger", logger, true)) {
        auto plugin = Registry::get().plugin("logger", logger);
        auto logger_plugin = std::dynamic_pointer_cast<LoggerPlugin>(plugin);
        status = logger_plugin->logSnapshot(json);
      } else {
        status = Registry::call("logger", logger, {{"snapshot", json}});
      }
    }
  }

  return status;
}

size_t queuedStatuses() {
  ReadLock lock(kBufferedLogSinkLogs);
  return BufferedLogSink::get().dump().size();
}

size_t queuedSenders() {
  ReadLock lock(kBufferedLogSinkSenders);
  return BufferedLogSink::get().senders.size();
}

void relayStatusLogs(bool async) {
  if (FLAGS_disable_logging || !DatabasePlugin::kDBInitialized) {
    // The logger plugins may not be setUp if logging is disabled.
    // If the database is not setUp, or is in a reset, status logs continue
    // to buffer.
    return;
  }

  {
    ReadLock lock(kBufferedLogSinkLogs);
    if (BufferedLogSink::get().dump().size() == 0) {
      return;
    }
  }

  auto sender = ([]() {
    auto identifier = getHostIdentifier();

    // Construct a status log plugin request.
    PluginRequest request = {{"status", "true"}};
    {
      WriteLock lock(kBufferedLogSinkLogs);
      auto& status_logs = BufferedLogSink::get().dump();
      for (auto& log : status_logs) {
        // Copy the host identifier into each status log.
        log.identifier = identifier;
      }

      serializeIntermediateLog(status_logs, request);

      // Flush the buffered status logs.
      status_logs.clear();
    }

    auto logger_plugin = RegistryFactory::get().getActive("logger");
    for (const auto& logger : osquery::split(logger_plugin, ",")) {
      auto& enabled = BufferedLogSink::get().enabledPlugins();
      if (std::find(enabled.begin(), enabled.end(), logger) != enabled.end()) {
        // Skip the registry's logic, and send directly to the core's logger.
        PluginResponse response;
        Registry::call("logger", logger, request, response);
      }
    }
  });

  if (async) {
    sender();
  } else {
    std::packaged_task<void()> task(std::move(sender));
    auto result = task.get_future();
    std::thread(std::move(task)).detach();

    // Lock accesses to the sender queue.
    WriteLock lock(kBufferedLogSinkSenders);
    BufferedLogSink::get().senders.push(std::move(result));
  }
}

void systemLog(const std::string& line) {
#ifndef WIN32
  syslog(LOG_NOTICE, "%s", line.c_str());
#endif
}
}<|MERGE_RESOLUTION|>--- conflicted
+++ resolved
@@ -179,17 +179,6 @@
 
   /// Track multiple loggers that should receive sinks from the send forwarder.
   std::vector<std::string> sinks_;
-
-<<<<<<< HEAD
-  /// Keep track of the first, or 'primary' logger.
-  std::string primary_;
-
-  /// Mutex for checking primary status.
-  mutable Mutex primary_mutex_;
-=======
-  /// Mutex protecting activation and enabling of the buffered status logger.
-  Mutex enable_mutex_;
->>>>>>> a17d6b59
 };
 
 /// Mutex protecting accesses to buffered status logs.
