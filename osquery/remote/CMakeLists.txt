--- conflicted
+++ resolved
@@ -1,10 +1,3 @@
-<<<<<<< HEAD
-set(OSQUERY_REMOTE
-  "enroll/enroll.cpp"
-  "serializers/json.cpp"
-  "transports/tls.cpp"
-  "remote.cpp"
-=======
 #  Copyright (c) 2014-present, Facebook, Inc.
 #  All rights reserved.
 #
@@ -12,13 +5,11 @@
 #  LICENSE file in the root directory of this source tree. An additional grant
 #  of patent rights can be found in the PATENTS file in the same directory.
 
-ADD_OSQUERY_LIBRARY(FALSE osquery_remote
-  enroll/enroll.cpp
-  serializers/json.cpp
-  transports/tls.cpp
-  remote.cpp
->>>>>>> e748f38a
-)
+set(OSQUERY_REMOTE
+  "enroll/enroll.cpp"
+  "serializers/json.cpp"
+  "transports/tls.cpp"
+  "remote.cpp"
 
 if(NOT SKIP_BRO)
   LIST(APPEND OSQUERY_REMOTE "bro/broker_manager.cpp")
