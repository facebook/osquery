--- conflicted
+++ resolved
@@ -141,11 +141,7 @@
   http::Client client(TLSTransport().getInternalOptions());
   if (uri.GetAuthority() == kEc2LocalAuthority) {
     // Do not use the osquery system proxy for requests to the local authorty.
-<<<<<<< HEAD
-    client.options().proxy_hostname = "";
-=======
-    client.options().proxy_hostname("");
->>>>>>> 3aa9c8b2
+    client.unsetProxy();
   }
   http::Request req(url);
 
