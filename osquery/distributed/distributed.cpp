/*
 *  Copyright (c) 2014-present, Facebook, Inc.
 *  All rights reserved.
 *
 *  This source code is licensed under the BSD-style license found in the
 *  LICENSE file in the root directory of this source tree. An additional grant
 *  of patent rights can be found in the PATENTS file in the same directory.
 *
 */

#include <sstream>
#include <utility>

#include <osquery/core.h>
#include <osquery/distributed.h>
#include <osquery/logger.h>
#include <osquery/sql.h>
#include <osquery/system.h>

#include "osquery/core/conversions.h"
#include "osquery/core/json.h"
#include "osquery/core/signing.h"

namespace pt = boost::property_tree;

namespace osquery {

const std::string kDistributedQueryPrefix{"distributed."};

<<<<<<< HEAD
=======
std::string Distributed::currentRequestId_{""};

Status DistributedPlugin::call(const PluginRequest& request,
                               PluginResponse& response) {
  if (request.count("action") == 0) {
    return Status(1, "Distributed plugins require an action in PluginRequest");
  }

  if (request.at("action") == "getQueries") {
    std::string queries;
    getQueries(queries);
    response.push_back({{"results", queries}});
    return Status(0, "OK");
  } else if (request.at("action") == "writeResults") {
    if (request.count("results") == 0) {
      return Status(1, "Missing results field");
    }
    return writeResults(request.at("results"));
  }

  return Status(1,
                "Distributed plugin action unknown: " + request.at("action"));
}

>>>>>>> 05b7b808
Status Distributed::pullUpdates() {
  auto distributed_plugin = RegistryFactory::get().getActive("distributed");
  if (!RegistryFactory::get().exists("distributed", distributed_plugin)) {
    return Status(1, "Missing distributed plugin: " + distributed_plugin);
  }

  PluginResponse response;
  auto status =
      Registry::call("distributed", {{"action", "getQueries"}}, response);
  if (!status.ok()) {
    return status;
  }

  if (response.size() > 0 && response[0].count("results") > 0) {
    return acceptWork(response[0]["results"]);
  }

  return Status(0, "OK");
}

size_t Distributed::getPendingQueryCount() {
  std::vector<std::string> queries;
  scanDatabaseKeys(kQueries, queries, kDistributedQueryPrefix);
  return queries.size();
}

size_t Distributed::getCompletedCount() {
  return results_.size();
}

Status Distributed::serializeResults(std::string& json) {
  pt::ptree queries;
  pt::ptree statuses;
  for (const auto& result : results_) {
    pt::ptree qd;
    auto s = serializeQueryData(result.results, result.columns, qd);
    if (!s.ok()) {
      return s;
    }
    queries.add_child(result.request.id, qd);
    statuses.put(result.request.id, result.status.getCode());
  }

  pt::ptree results;
  results.add_child("queries", queries);
  results.add_child("statuses", statuses);

  std::stringstream ss;
  try {
    pt::write_json(ss, results, false);
  } catch (const pt::ptree_error& e) {
    return Status(1, "Error writing JSON: " + std::string(e.what()));
  }
  json = ss.str();

  return Status(0, "OK");
}

void Distributed::addResult(const DistributedQueryResult& result) {
  results_.push_back(result);
}

Status Distributed::runQueries() {
  while (getPendingQueryCount() > 0) {
    auto request = popRequest();
    LOG(INFO) << "Executing distributed query: " << request.id << ": "
              << request.query;

    // Keep track of the currently executing request
    Distributed::setCurrentRequestId(request.id);

    SQL sql(request.query);
    if (!sql.getStatus().ok()) {
      LOG(ERROR) << "Error executing distributed query: " << request.id << ": "
                 << sql.getMessageString();
    }

    DistributedQueryResult result(
        request, sql.rows(), sql.columns(), sql.getStatus());
    addResult(result);
  }
  return flushCompleted();
}

Status Distributed::flushCompleted() {
  if (getCompletedCount() == 0) {
    return Status(0, "OK");
  }

  auto distributed_plugin = RegistryFactory::get().getActive("distributed");
  if (!RegistryFactory::get().exists("distributed", distributed_plugin)) {
    return Status(1, "Missing distributed plugin " + distributed_plugin);
  }

  std::string results;
  auto s = serializeResults(results);
  if (!s.ok()) {
    return s;
  }

  PluginResponse response;
  s = Registry::call("distributed",
                     {{"action", "writeResults"}, {"results", results}},
                     response);
  if (s.ok()) {
    results_.clear();
  }
  return s;
}

Status Distributed::acceptWork(const std::string& work) {
  try {
    pt::ptree tree;
    {
      std::stringstream ss(work);
      pt::read_json(ss, tree);
    }
    std::set<std::string> queries_to_run;
    std::map<std::string, std::string> signatures;

    if (tree.count("signatures") > 0) {
      auto& signature_tree = tree.get_child("signatures");
      for (const auto& node : signature_tree) {
        auto sig = signature_tree.get<std::string>(node.first, "");
        if (sig.empty() || node.first.empty()) {
          continue;
        }
        signatures[node.first] = sig;
      }
    }

    // Check for and run discovery queries first
    if (tree.count("discovery") > 0) {
      auto& queries = tree.get_child("discovery");

      for (const auto& node : queries) {
        auto query = queries.get<std::string>(node.first, "");
        if (query.empty() || node.first.empty()) {
          return Status(
              1,
              "Distributed discovery query does not have complete attributes");
        }
        if (doesQueryRequireSignature(query)) {
          if (signatures.count(node.first + "_disc") > 0) {
            if (!verifyQuerySignature(signatures[node.first + "_disc"], query)
                     .ok()) {
              // Verification failed so don't run
              LOG(INFO) << "Failed verification for: " << query;
              continue;
            }
          } else {
            // There is no signature so don't run this query, this has the
            // side effect of also not running the query that this was
            // discovery for
            continue;
          }
        }
        SQL sql(query);
        if (!sql.getStatus().ok()) {
          return Status(1, "Distributed discovery query has an SQL error");
        }
        if (sql.rows().size() > 0) {
          queries_to_run.insert(node.first);
        }
      }
    }

    auto& queries = tree.get_child("queries");
    for (const auto& node : queries) {
      auto query = queries.get<std::string>(node.first, "");
      if (query.empty() || node.first.empty()) {
        return Status(1, "Distributed query does not have complete attributes");
      }
      if (doesQueryRequireSignature(query)) {
        if (signatures.count(node.first) > 0) {
          if (!verifyQuerySignature(signatures[node.first], query).ok()) {
            // Verification failed so don't run
            LOG(INFO) << "Failed verification for: " << query;
            continue;
          }
        } else {
          // There is no signature so don't run
          continue;
        }
      }
      if (queries_to_run.empty() || queries_to_run.count(node.first)) {
        setDatabaseValue(kQueries, kDistributedQueryPrefix + node.first, query);
      }
    }

    if (tree.count("accelerate") > 0) {
      auto new_time = tree.get<std::string>("accelerate", "");
      unsigned long duration;
      Status conversion = safeStrtoul(new_time, 10, duration);
      if (conversion.ok()) {
        LOG(INFO) << "Accelerating distributed query checkins for " << duration
                  << " seconds";
        setDatabaseValue(kPersistentSettings,
                         "distributed_accelerate_checkins_expire",
                         std::to_string(getUnixTime() + duration));
      } else {
        LOG(WARNING) << "Failed to Accelerate: Timeframe is not an integer";
      }
    }

  } catch (const pt::ptree_error& e) {
    return Status(1, "Error parsing JSON: " + std::string(e.what()));
  }

  return Status(0, "OK");
}

DistributedQueryRequest Distributed::popRequest() {
  // Read all pending queries.
  std::vector<std::string> queries;
  scanDatabaseKeys(kQueries, queries, kDistributedQueryPrefix);

  // Set the last-most-recent query as the request, and delete it.
  DistributedQueryRequest request;
  const auto& next = queries.front();
  request.id = next.substr(kDistributedQueryPrefix.size());
  getDatabaseValue(kQueries, next, request.query);
  deleteDatabaseValue(kQueries, next);
  return request;
}
<<<<<<< HEAD
=======

std::string Distributed::getCurrentRequestId() {
  return currentRequestId_;
}

void Distributed::setCurrentRequestId(const std::string& cReqId) {
  currentRequestId_ = cReqId;
}

Status serializeDistributedQueryRequest(const DistributedQueryRequest& r,
                                        pt::ptree& tree) {
  tree.put("query", r.query);
  tree.put("id", r.id);
  return Status(0, "OK");
}

Status serializeDistributedQueryRequestJSON(const DistributedQueryRequest& r,
                                            std::string& json) {
  pt::ptree tree;
  auto s = serializeDistributedQueryRequest(r, tree);
  if (!s.ok()) {
    return s;
  }

  std::stringstream ss;
  try {
    pt::write_json(ss, tree, false);
  } catch (const pt::ptree_error& e) {
    return Status(1, "Error serializing JSON: " + std::string(e.what()));
  }
  json = ss.str();

  return Status(0, "OK");
}

Status deserializeDistributedQueryRequest(const pt::ptree& tree,
                                          DistributedQueryRequest& r) {
  r.query = tree.get<std::string>("query", "");
  r.id = tree.get<std::string>("id", "");
  return Status(0, "OK");
}

Status deserializeDistributedQueryRequestJSON(const std::string& json,
                                              DistributedQueryRequest& r) {
  std::stringstream ss(json);
  pt::ptree tree;
  try {
    pt::read_json(ss, tree);
  } catch (const pt::ptree_error& e) {
    return Status(1, "Error serializing JSON: " + std::string(e.what()));
  }
  return deserializeDistributedQueryRequest(tree, r);
}

Status serializeDistributedQueryResult(const DistributedQueryResult& r,
                                       pt::ptree& tree) {
  pt::ptree request;
  auto s = serializeDistributedQueryRequest(r.request, request);
  if (!s.ok()) {
    return s;
  }

  pt::ptree results;
  s = serializeQueryData(r.results, r.columns, results);
  if (!s.ok()) {
    return s;
  }

  tree.add_child("request", request);
  tree.add_child("results", results);

  return Status(0, "OK");
}

Status serializeDistributedQueryResultJSON(const DistributedQueryResult& r,
                                           std::string& json) {
  pt::ptree tree;
  auto s = serializeDistributedQueryResult(r, tree);
  if (!s.ok()) {
    return s;
  }

  std::stringstream ss;
  try {
    pt::write_json(ss, tree, false);
  } catch (const pt::ptree_error& e) {
    return Status(1, "Error serializing JSON: " + std::string(e.what()));
  }
  json = ss.str();

  return Status(0, "OK");
}

Status deserializeDistributedQueryResult(const pt::ptree& tree,
                                         DistributedQueryResult& r) {
  DistributedQueryRequest request;
  auto s =
      deserializeDistributedQueryRequest(tree.get_child("request"), request);
  if (!s.ok()) {
    return s;
  }

  QueryData results;
  s = deserializeQueryData(tree.get_child("results"), results);
  if (!s.ok()) {
    return s;
  }

  r.request = request;
  r.results = results;

  return Status(0, "OK");
}

Status deserializeDistributedQueryResultJSON(const std::string& json,
                                             DistributedQueryResult& r) {
  pt::ptree tree;
  try {
    std::stringstream ss(json);
    pt::read_json(ss, tree);
  } catch (const pt::ptree_error& e) {
    return Status(1, "Error serializing JSON: " + std::string(e.what()));
  }
  return deserializeDistributedQueryResult(tree, r);
}
>>>>>>> 05b7b808
}<|MERGE_RESOLUTION|>--- conflicted
+++ resolved
@@ -27,33 +27,7 @@
 
 const std::string kDistributedQueryPrefix{"distributed."};
 
-<<<<<<< HEAD
-=======
-std::string Distributed::currentRequestId_{""};
-
-Status DistributedPlugin::call(const PluginRequest& request,
-                               PluginResponse& response) {
-  if (request.count("action") == 0) {
-    return Status(1, "Distributed plugins require an action in PluginRequest");
-  }
-
-  if (request.at("action") == "getQueries") {
-    std::string queries;
-    getQueries(queries);
-    response.push_back({{"results", queries}});
-    return Status(0, "OK");
-  } else if (request.at("action") == "writeResults") {
-    if (request.count("results") == 0) {
-      return Status(1, "Missing results field");
-    }
-    return writeResults(request.at("results"));
-  }
-
-  return Status(1,
-                "Distributed plugin action unknown: " + request.at("action"));
-}
-
->>>>>>> 05b7b808
+
 Status Distributed::pullUpdates() {
   auto distributed_plugin = RegistryFactory::get().getActive("distributed");
   if (!RegistryFactory::get().exists("distributed", distributed_plugin)) {
@@ -279,132 +253,4 @@
   deleteDatabaseValue(kQueries, next);
   return request;
 }
-<<<<<<< HEAD
-=======
-
-std::string Distributed::getCurrentRequestId() {
-  return currentRequestId_;
-}
-
-void Distributed::setCurrentRequestId(const std::string& cReqId) {
-  currentRequestId_ = cReqId;
-}
-
-Status serializeDistributedQueryRequest(const DistributedQueryRequest& r,
-                                        pt::ptree& tree) {
-  tree.put("query", r.query);
-  tree.put("id", r.id);
-  return Status(0, "OK");
-}
-
-Status serializeDistributedQueryRequestJSON(const DistributedQueryRequest& r,
-                                            std::string& json) {
-  pt::ptree tree;
-  auto s = serializeDistributedQueryRequest(r, tree);
-  if (!s.ok()) {
-    return s;
-  }
-
-  std::stringstream ss;
-  try {
-    pt::write_json(ss, tree, false);
-  } catch (const pt::ptree_error& e) {
-    return Status(1, "Error serializing JSON: " + std::string(e.what()));
-  }
-  json = ss.str();
-
-  return Status(0, "OK");
-}
-
-Status deserializeDistributedQueryRequest(const pt::ptree& tree,
-                                          DistributedQueryRequest& r) {
-  r.query = tree.get<std::string>("query", "");
-  r.id = tree.get<std::string>("id", "");
-  return Status(0, "OK");
-}
-
-Status deserializeDistributedQueryRequestJSON(const std::string& json,
-                                              DistributedQueryRequest& r) {
-  std::stringstream ss(json);
-  pt::ptree tree;
-  try {
-    pt::read_json(ss, tree);
-  } catch (const pt::ptree_error& e) {
-    return Status(1, "Error serializing JSON: " + std::string(e.what()));
-  }
-  return deserializeDistributedQueryRequest(tree, r);
-}
-
-Status serializeDistributedQueryResult(const DistributedQueryResult& r,
-                                       pt::ptree& tree) {
-  pt::ptree request;
-  auto s = serializeDistributedQueryRequest(r.request, request);
-  if (!s.ok()) {
-    return s;
-  }
-
-  pt::ptree results;
-  s = serializeQueryData(r.results, r.columns, results);
-  if (!s.ok()) {
-    return s;
-  }
-
-  tree.add_child("request", request);
-  tree.add_child("results", results);
-
-  return Status(0, "OK");
-}
-
-Status serializeDistributedQueryResultJSON(const DistributedQueryResult& r,
-                                           std::string& json) {
-  pt::ptree tree;
-  auto s = serializeDistributedQueryResult(r, tree);
-  if (!s.ok()) {
-    return s;
-  }
-
-  std::stringstream ss;
-  try {
-    pt::write_json(ss, tree, false);
-  } catch (const pt::ptree_error& e) {
-    return Status(1, "Error serializing JSON: " + std::string(e.what()));
-  }
-  json = ss.str();
-
-  return Status(0, "OK");
-}
-
-Status deserializeDistributedQueryResult(const pt::ptree& tree,
-                                         DistributedQueryResult& r) {
-  DistributedQueryRequest request;
-  auto s =
-      deserializeDistributedQueryRequest(tree.get_child("request"), request);
-  if (!s.ok()) {
-    return s;
-  }
-
-  QueryData results;
-  s = deserializeQueryData(tree.get_child("results"), results);
-  if (!s.ok()) {
-    return s;
-  }
-
-  r.request = request;
-  r.results = results;
-
-  return Status(0, "OK");
-}
-
-Status deserializeDistributedQueryResultJSON(const std::string& json,
-                                             DistributedQueryResult& r) {
-  pt::ptree tree;
-  try {
-    std::stringstream ss(json);
-    pt::read_json(ss, tree);
-  } catch (const pt::ptree_error& e) {
-    return Status(1, "Error serializing JSON: " + std::string(e.what()));
-  }
-  return deserializeDistributedQueryResult(tree, r);
-}
->>>>>>> 05b7b808
 }