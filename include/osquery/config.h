--- conflicted
+++ resolved
@@ -41,12 +41,8 @@
   /// A vector of all of the queries that are scheduled to execute.
   std::map<std::string, ScheduledQuery> schedule;
   std::map<std::string, std::string> options;
-<<<<<<< HEAD
-  std::map<std::string, std::vector<std::string> > eventFiles;
+  std::map<std::string, std::vector<std::string> > files;
   std::map<std::string, std::vector<std::string> > yaraFiles;
-=======
-  std::map<std::string, std::vector<std::string> > files;
->>>>>>> 76e769d9
   pt::ptree all_data;
 };
 
@@ -194,6 +190,11 @@
   /// Helper accessor for Config::data_.files.
   const std::map<std::string, std::vector<std::string> >& files() {
     return Config::getInstance().data_.files;
+  }
+
+  /// Helper accessor for Config::data_.yaraFiles.
+  const std::map<std::string, std::vector<std::string> >& yaraFiles() {
+    return Config::getInstance().data_.yaraFiles;
   }
 
   /// Helper accessor for Config::data_.all_data.
