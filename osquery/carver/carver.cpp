--- conflicted
+++ resolved
@@ -68,14 +68,12 @@
          FLAGS_disable_carver,
          "Disable the osquery file carver function (default true)");
 
-<<<<<<< HEAD
 CLI_FLAG(bool,
          carver_compression,
          true,
          "Compress archives before they are uploaded (default true)");
-=======
+
 DECLARE_uint64(read_max);
->>>>>>> 85d8af39
 
 /// Helper function to update values related to a carve
 void updateCarveValue(const std::string& guid,
@@ -230,8 +228,6 @@
   return Status(0, "Ok");
 };
 
-<<<<<<< HEAD
-=======
 Status Carver::compress(const std::set<boost::filesystem::path>& paths) {
   auto arch = archive_write_new();
   if (arch == nullptr) {
@@ -287,7 +283,6 @@
   updateCarveValue(carveGuid_, "sha256", arcHash);
   return Status(0, "Ok");
 };
->>>>>>> 85d8af39
 
 Status Carver::postCarve(const boost::filesystem::path& path) {
   auto startRequest = Request<TLSTransport, JSONSerializer>(startUri_);
