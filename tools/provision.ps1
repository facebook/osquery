--- conflicted
+++ resolved
@@ -62,23 +62,13 @@
   if ($requiresInstall) {
     Write-Host "    => Did not find. Installing $packageName $packageVersion" -foregroundcolor Cyan
     
+    # TODO(remove me!): debug flags
+    $args = @("install", "-d", "-y", "${packageName}")
+    if ($packageVersion -ne '') {
+      $args += @("--version", "${packageVersion}")
+    }
     if ($packageOptions.count -gt 0) {
       Write-Host "       Options: $packageOptions" -foregroundcolor Cyan
-    }
-    
-<<<<<<< HEAD
-    # TODO(remove me!): debug flags
-    if ($packageVersion -eq '') {
-      Invoke-Expression "choco install -d -y $packageName $packageOptions"
-    } else {
-      Invoke-Expression "choco install -d -y $packageName --version $packageVersion $packageOptions"
-=======
-    $args = @("install", "-y", "${packageName}")
-    if ($packageVersion -ne '') {
-      $args += @("--version", "${packageVersion}")
->>>>>>> e1a49671
-    }
-    if ($packageOptions.count -gt 0) { 
       $args += ${packageOptions}
     }
 
@@ -166,15 +156,12 @@
   Install-ThirdPartyPackages
   
   $deploymentFile = Resolve-Path ([System.IO.Path]::Combine($PSScriptRoot, 'vsdeploy.xml'))
-<<<<<<< HEAD
-  Install-ChocoPackage 'visualstudio2015community' '' "-packageParameters `\`"--AdminFile $deploymentFile`\`""
-=======
   $chocoParams = @("-packageParameters", "--AdminFile ${deploymentFile}")
   Install-ChocoPackage 'visualstudio2015community' '' ${chocoParams}
->>>>>>> e1a49671
   
   Write-Host "Done." -foregroundcolor Yellow
 }
 
+# TODO(remove me!): debug for now...
 # $null = Main
 Main