require File.expand_path("../Abstract/abstract-osquery-formula", __FILE__)

class AwsSdkCpp < AbstractOsqueryFormula
  desc "AWS SDK for C++"
  homepage "https://github.com/aws/aws-sdk-cpp"
  url "https://github.com/aws/aws-sdk-cpp/archive/0.13.8.tar.gz"
<<<<<<< HEAD
  revision 1
=======
  sha256 "ea3e618980f41dedfc2a6b187846a2bd747d9b6d9b95f733e04bec76cbeb1a46"
>>>>>>> 8d3fdf37

  bottle do
    root_url "https://osquery-packages.s3.amazonaws.com/bottles"
    cellar :any_skip_relocation
    sha256 "8b1c8b4b0f70972375696aa1f9b83ab3c644ee6706360878de99a6cf841217cf" => :el_capitan
    sha256 "d7aa36435c0b95752e96bc1a8459af94cc208a87846473e7043e4c9989cf8a3c" => :x86_64_linux
  end

  depends_on "cmake" => :build

  def install
    ENV.cxx11

    inreplace "CMakeLists.txt", "${CMAKE_CXX_FLAGS_RELEASE} -s", "${CMAKE_CXX_FLAGS_RELEASE}"

    args = std_cmake_args
    args << "-DSTATIC_LINKING=1"
    args << "-DNO_HTTP_CLIENT=1"
    args << "-DMINIMIZE_SIZE=ON"
    args << "-DBUILD_SHARED_LIBS=OFF"

    args << "-DBUILD_ONLY=firehose;kinesis;sts"

    mkdir "build" do
      system "cmake", "..", *args
      system "make"
      system "make", "install"
    end

    lib.install Dir[lib/"mac/Release/*"].select { |f| File.file? f } if OS.mac?
  end

  test do
    (testpath/"test.cpp").write <<-EOS.undent
      #include <aws/core/Version.h>
      #include <iostream>

      int main() {
          std::cout << Aws::Version::GetVersionString() << std::endl;
          return 0;
      }
    EOS
    system ENV.cxx, "test.cpp", "-o", "test", "-laws-cpp-sdk-core"
    system "./test"
  end
end<|MERGE_RESOLUTION|>--- conflicted
+++ resolved
@@ -4,11 +4,8 @@
   desc "AWS SDK for C++"
   homepage "https://github.com/aws/aws-sdk-cpp"
   url "https://github.com/aws/aws-sdk-cpp/archive/0.13.8.tar.gz"
-<<<<<<< HEAD
   revision 1
-=======
   sha256 "ea3e618980f41dedfc2a6b187846a2bd747d9b6d9b95f733e04bec76cbeb1a46"
->>>>>>> 8d3fdf37
 
   bottle do
     root_url "https://osquery-packages.s3.amazonaws.com/bottles"
