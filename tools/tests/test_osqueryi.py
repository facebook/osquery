--- conflicted
+++ resolved
@@ -188,13 +188,11 @@
         print(proc.stderr)
         self.assertEqual(proc.proc.poll(), 0)
 
-<<<<<<< HEAD
     def test_json_pretty_output(self):
         '''Test that the output of --json_pretty is valid json'''
         proc = test_base.TimeoutRunner([
             self.binary,
             "select 0",
-            "--disable_extensions",
             "--json_pretty",
         ],
             SHELL_TIMEOUT
@@ -209,9 +207,6 @@
         print(proc.stderr)
         self.assertEqual(proc.proc.poll(), 0)
 
-    @test_base.flaky
-=======
->>>>>>> ffa3da49
     def test_time(self):
         '''Demonstrating basic usage of OsqueryWrapper with the time table'''
         self.osqueryi.run_command(' ')  # flush error output
