/**
 *  Copyright (c) 2014-present, Facebook, Inc.
 *  All rights reserved.
 *
 *  This source code is licensed under both the Apache 2.0 license (found in the
 *  LICENSE file in the root directory of this source tree) and the GPLv2 (found
 *  in the COPYING file in the root directory of this source tree).
 *  You may select, at your option, one of the above-listed licenses.
 */

#import <OpenDirectory/OpenDirectory.h>
#include <membership.h>

#include "osquery/tables/system/user_groups.h"

#define DECLARE_TABLE_IMPLEMENTATION_user_groups
#include <generated/tables/tbl_user_groups_defs.hpp>
#define DECLARE_TABLE_IMPLEMENTATION_groups
#include <generated/tables/tbl_groups_defs.hpp>
#define DECLARE_TABLE_IMPLEMENTATION_users
#include <generated/tables/tbl_users_defs.hpp>

namespace osquery {
namespace tables {

<<<<<<< HEAD
void genODEntries(ODRecordType type, std::set<std::string>& names) {
  @autoreleasepool {
    ODSession* s = [ODSession defaultSession];
    NSError* err = nullptr;
    ODNode* root = [ODNode nodeWithSession:s name:@"/Local/Default" error:&err];
    if (err != nullptr) {
      TLOG << "Error with OpenDirectory node: "
           << std::string([[err localizedDescription] UTF8String]);
      return;
    }

    ODQuery* q = [ODQuery queryWithNode:root
                         forRecordTypes:type
                              attribute:kODAttributeTypeUniqueID
                              matchType:kODMatchEqualTo
                            queryValues:nil
                       returnAttributes:kODAttributeTypeStandardOnly
                         maximumResults:0
                                  error:&err];
    if (err != nullptr) {
      TLOG << "Error with OpenDirectory query: "
           << std::string([[err localizedDescription] UTF8String]);
      return;
    }

    // Obtain the results synchronously, not good for very large sets.
    NSArray* od_results = [q resultsAllowingPartial:NO error:&err];
    if (err != nullptr) {
      TLOG << "Error with OpenDirectory results: "
           << std::string([[err localizedDescription] UTF8String]);
      return;
    }

    for (ODRecord* re in od_results) {
      names.insert([[re recordName] UTF8String]);
    }
=======
void genODEntries(ODRecordType type, std::set<std::string> &names) {
  ODSession* s = [ODSession defaultSession];
  NSError* err = nullptr;
  ODNode* root = [ODNode nodeWithSession:s name:@"/Local/Default" error:&err];
  if (err != nullptr) {
    TLOG << "Error with OpenDirectory node: "
         << std::string([[err localizedDescription] UTF8String]);
    return;
  }

  ODQuery* q = [ODQuery queryWithNode:root
                       forRecordTypes:type
                            attribute:kODAttributeTypeUniqueID
                            matchType:kODMatchEqualTo
                          queryValues:nil
                     returnAttributes:kODAttributeTypeStandardOnly
                       maximumResults:0
                                error:&err];
  if (err != nullptr) {
    TLOG << "Error with OpenDirectory query: "
         << std::string([[err localizedDescription] UTF8String]);
    return;
  }

  // Obtain the results synchronously, not good for very large sets.
  NSArray* od_results = [q resultsAllowingPartial:NO error:&err];
  if (err != nullptr) {
    TLOG << "Error with OpenDirectory results: "
         << std::string([[err localizedDescription] UTF8String]);
    return;
  }

  for (ODRecord* re in od_results) {
    names.insert([[re recordName] UTF8String]);
>>>>>>> 06117da0
  }
}

QueryData genGroups(QueryContext& context) {
  QueryData results;
  if (context.constraints["gid"].exists(EQUALS)) {
    auto gids = context.constraints["gid"].getAll<long long>(EQUALS);
    for (const auto& gid : gids) {
      Row r;
      struct group* grp = getgrgid(gid);
      r["gid"] = BIGINT(gid);
      if (grp != nullptr) {
        r["groupname"] = std::string(grp->gr_name);
        r["gid_signed"] = BIGINT((int32_t)grp->gr_gid);
      }
      results.push_back(r);
    }
  } else {
    std::set<std::string> groupnames;
    genODEntries(kODRecordTypeGroups, groupnames);
    for (const auto& groupname : groupnames) {
      Row r;
      struct group* grp = getgrnam(groupname.c_str());
      r["groupname"] = groupname;
      if (grp != nullptr) {
        r["gid"] = BIGINT(grp->gr_gid);
        r["gid_signed"] = BIGINT((int32_t)grp->gr_gid);
      }
      results.push_back(r);
    }
  }
  return results;
}

void setRow(Row& r, passwd* pwd) {
  r["gid"] = BIGINT(pwd->pw_gid);
  r["uid_signed"] = BIGINT((int32_t)pwd->pw_uid);
  r["gid_signed"] = BIGINT((int32_t)pwd->pw_gid);
  r["description"] = TEXT(pwd->pw_gecos);
  r["directory"] = TEXT(pwd->pw_dir);
  r["shell"] = TEXT(pwd->pw_shell);

  uuid_t uuid = {0};
  uuid_string_t uuid_string = {0};

  // From the docs: mbr_uid_to_uuid will always succeed and may return a
  // synthesized UUID with the prefix FFFFEEEE-DDDD-CCCC-BBBB-AAAAxxxxxxxx,
  // where 'xxxxxxxx' is a hex conversion of the UID.
  mbr_uid_to_uuid(pwd->pw_uid, uuid);

  uuid_unparse(uuid, uuid_string);
  r["uuid"] = TEXT(uuid_string);
}

QueryData genUsers(QueryContext& context) {
  QueryData results;
  if (context.constraints["uid"].exists(EQUALS)) {
    auto uids = context.constraints["uid"].getAll<long long>(EQUALS);
    for (const auto& uid : uids) {
      struct passwd* pwd = getpwuid(uid);
      if (pwd == nullptr) {
        continue;
      }

      Row r;
      r["uid"] = BIGINT(uid);
      r["username"] = std::string(pwd->pw_name);
      setRow(r, pwd);
      results.push_back(r);
    }
  } else {
    std::set<std::string> usernames;
    genODEntries(kODRecordTypeUsers, usernames);
    for (const auto& username : usernames) {
      struct passwd* pwd = getpwnam(username.c_str());
      if (pwd == nullptr) {
        continue;
      }

      Row r;
      r["uid"] = BIGINT(pwd->pw_uid);
      r["username"] = username;
      setRow(r, pwd);
      results.push_back(r);
    }
  }
  return results;
}

QueryData genUserGroups(QueryContext& context) {
  QueryData results;
  if (context.constraints["uid"].exists(EQUALS)) {
    // Use UID as the index.
    auto uids = context.constraints["uid"].getAll<long long>(EQUALS);
    for (const auto& uid : uids) {
      struct passwd* pwd = getpwuid(uid);
      if (pwd != nullptr) {
        user_t<int, int> user;
        user.name = pwd->pw_name;
        user.uid = pwd->pw_uid;
        user.gid = pwd->pw_gid;
        getGroupsForUser<int, int>(results, user);
      }
    }
  } else {
    std::set<std::string> usernames;
    genODEntries(kODRecordTypeUsers, usernames);
    for (const auto& username : usernames) {
      struct passwd* pwd = getpwnam(username.c_str());
      if (pwd != nullptr) {
        user_t<int, int> user;
        user.name = pwd->pw_name;
        user.uid = pwd->pw_uid;
        user.gid = pwd->pw_gid;
        getGroupsForUser<int, int>(results, user);
      }
    }
  }
  return results;
}
}
}<|MERGE_RESOLUTION|>--- conflicted
+++ resolved
@@ -23,44 +23,6 @@
 namespace osquery {
 namespace tables {
 
-<<<<<<< HEAD
-void genODEntries(ODRecordType type, std::set<std::string>& names) {
-  @autoreleasepool {
-    ODSession* s = [ODSession defaultSession];
-    NSError* err = nullptr;
-    ODNode* root = [ODNode nodeWithSession:s name:@"/Local/Default" error:&err];
-    if (err != nullptr) {
-      TLOG << "Error with OpenDirectory node: "
-           << std::string([[err localizedDescription] UTF8String]);
-      return;
-    }
-
-    ODQuery* q = [ODQuery queryWithNode:root
-                         forRecordTypes:type
-                              attribute:kODAttributeTypeUniqueID
-                              matchType:kODMatchEqualTo
-                            queryValues:nil
-                       returnAttributes:kODAttributeTypeStandardOnly
-                         maximumResults:0
-                                  error:&err];
-    if (err != nullptr) {
-      TLOG << "Error with OpenDirectory query: "
-           << std::string([[err localizedDescription] UTF8String]);
-      return;
-    }
-
-    // Obtain the results synchronously, not good for very large sets.
-    NSArray* od_results = [q resultsAllowingPartial:NO error:&err];
-    if (err != nullptr) {
-      TLOG << "Error with OpenDirectory results: "
-           << std::string([[err localizedDescription] UTF8String]);
-      return;
-    }
-
-    for (ODRecord* re in od_results) {
-      names.insert([[re recordName] UTF8String]);
-    }
-=======
 void genODEntries(ODRecordType type, std::set<std::string> &names) {
   ODSession* s = [ODSession defaultSession];
   NSError* err = nullptr;
@@ -95,7 +57,6 @@
 
   for (ODRecord* re in od_results) {
     names.insert([[re recordName] UTF8String]);
->>>>>>> 06117da0
   }
 }
 
