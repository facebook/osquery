--- conflicted
+++ resolved
@@ -14,35 +14,6 @@
 
 namespace http = boost::network::http;
 
-<<<<<<< HEAD
-/// Apple's 0.9.8 OpenSSL will lack TLS protocols.
-extern "C" {
-#ifndef WIN32
-#if !defined(HAS_SSL_TXT_TLSV1_1) and !defined(HAS_SSL_TXT_TLSV1_2)
-SSL_CTX* TLSv1_1_client_method(void) { return nullptr; }
-SSL_CTX* TLSv1_1_method(void) { return nullptr; }
-SSL_CTX* TLSv1_1_server_method(void) { return nullptr; }
-#endif
-#if !defined(HAS_SSL_TXT_TLSV1_2)
-struct CRYPTO_THREADID;
-void ERR_remove_thread_state(const CRYPTO_THREADID* tid) {}
-SSL_CTX* TLSv1_2_client_method(void) { return nullptr; }
-SSL_CTX* TLSv1_2_method(void) { return nullptr; }
-SSL_CTX* TLSv1_2_server_method(void) { return nullptr; }
-#endif
-#if defined(NO_SSL_TXT_SSLV3)
-const SSL_METHOD* SSLv3_server_method(void) { return nullptr; }
-const SSL_METHOD* SSLv3_client_method(void) { return nullptr; }
-const SSL_METHOD* SSLv3_method(void) { return nullptr; }
-const SSL_METHOD* SSLv2_server_method(void) { return nullptr; }
-const SSL_METHOD* SSLv2_client_method(void) { return nullptr; }
-const SSL_METHOD* SSLv2_method(void) { return nullptr; }
-#endif
-#endif
-}
-
-=======
->>>>>>> e4dd78ec
 namespace osquery {
 
 const std::string kTLSCiphers =
