--- conflicted
+++ resolved
@@ -536,7 +536,6 @@
   }
 }
 #endif
-<<<<<<< HEAD
 
 Status setThreadName(const std::string& name) {
   int return_code;
@@ -564,7 +563,4 @@
 #endif
   return Status{return_code};
 }
-}
-=======
-} // namespace osquery
->>>>>>> 8158f090
+} // namespace osquery