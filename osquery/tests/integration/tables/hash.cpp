--- conflicted
+++ resolved
@@ -15,30 +15,6 @@
 
 namespace osquery {
 
-<<<<<<< HEAD
-class hash : public IntegrationTableTest {};
-
-TEST_F(hash, test_sanity) {
-  // 1. Query data
-  // QueryData data = execute_query("select * from hash");
-  // 2. Check size before validation
-  // ASSERT_GE(data.size(), 0ul);
-  // ASSERT_EQ(data.size(), 1ul);
-  // ASSERT_EQ(data.size(), 0ul);
-  // 3. Build validation map
-  // See IntegrationTableTest.cpp for avaialbe flags
-  // Or use custom DataCheck object
-  // ValidatatioMap row_map = {
-  //      {"path", NormalType}
-  //      {"directory", NormalType}
-  //      {"md5", NormalType}
-  //      {"sha1", NormalType}
-  //      {"sha256", NormalType}
-  //      {"ssdeep", NormalType}
-  //}
-  // 4. Perform validation
-  // validate_rows(data, row_map);
-=======
 namespace fs = boost::filesystem;
 
 class Hash : public IntegrationTableTest {
@@ -83,8 +59,7 @@
             "a58dd8680234c1f8cc2ef2b325a43733605a7f16f288e072de8eae81fd8d6433");
   ASSERT_EQ(data[0]["ssdeep"], "3:f4oo8MRwRJFGW1gC64:f4kPvtHF");
 
-  EXPECT_TRUE(validate_rows(data, row_map));
->>>>>>> ba1a933b
+  validate_rows(data, row_map);
 }
 
 } // namespace osquery