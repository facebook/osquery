--- conflicted
+++ resolved
@@ -1,10 +1,12 @@
+# Debugging osquery
+
 Here are some debugging tips and tricks related to the daemon and shell from a deployment and usage perspective. Please see the development documentation in the next section for debugging code changes.
 
 Almost every situation requiring debugging should ultimately be solved with bug fixes or better documentation. In these cases,  the documentation usually surfaces in the form of verbose messages in the tools.
 
 Please feel encouraged to add additional messages in the code, or create GitHub issues documenting your experience and suggestions for documentation or code improvements.
 
-### Running the shell or daemon in verbose mode
+## Running the shell or daemon in verbose mode
 
 This is pretty simple! Just append `--verbose` as a switch.
 
@@ -19,12 +21,12 @@
 
 To see the daemon's verbose messages you'll need to run it in the foreground, see the next section. Be aware that verbose messages are treated like others and sent to your downstream logger plugin. If you are collecting these logs, the verbose messages will be collected too!
 
-### Running the daemon in the foreground
+## Running the daemon in the foreground
 
 The daemon has some restrictions that make verbose debugging difficult, let's walk through how to run it in the foreground.
 
 ```shell
-$ osqueryd --ephemeral --database_path /tmp/osquery.db
+osqueryd --ephemeral --database_path /tmp/osquery.db
 ```
 
 The `ephemeral` flag tells the daemon that it may co-exist with other persistent daemons. The `database_path` must be overridden as the defaults are not writable/readable by a non-privileged user. Now we can append `--verbose`:
@@ -43,7 +45,7 @@
 
 If you are using a `--flagfile` to define additional command line switches then it should be readable by your user. In cases where the Remote API is used, an enroll secret or TLS client private key is needed. If these are read-restricted to the superuser you may need to also debug as the superuser.
 
-### Checking the config sanity
+## Checking the config sanity
 
 The daemon will not start with an invalid configuration. And no configuration is provided by default. See the [configuration](../deployment/configuration.md) guide for details on how to move the example config to an active config.
 
@@ -137,7 +139,7 @@
 
 If you try to select from an events-based table in the shell you will see something similar to the following warning:
 
-```
+```sql
 osquery> select * from file_events;
 virtual_table.cpp:542] Table file_events is event-based but events are disabled
 virtual_table.cpp:549] Please see the table documentation: https://osquery.io/schema/current/#file_events
@@ -146,19 +148,6 @@
 If you start the shell using `osqueryi --disable_events=0` you will no longer get this warning. BUT! It is most likely the case that the events you are trying to inspect require future configuration. `file_events` requires a [file integrity monitoring](file-integrity-monitoring.md) configurations, `process_events` requires either additional flags or OpenBSM configuration, these situations are described in [process auditing](process-auditing.md).
 
 On Linux and macOS the `hardware_events` table is enabled for-free, so try to plug in a USB and run `select * from hardware_events`.
-<<<<<<< HEAD
-=======
-
-### Missing event subscribers
-
-If you see:
-
-```shell
-Error registering subscriber: process_file_events: No kernel event publisher
-```
-
-This is an informational message with mis-categorized severity. The message indicates that a requested companion kernel extension does not exist and the associated `process_file_events` subscriber on macOS cannot start. It is safe to ignore.
->>>>>>> 945df8bb
 
 ### Testing event subscribers
 
