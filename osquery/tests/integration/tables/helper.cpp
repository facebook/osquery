/**
 *  Copyright (c) 2014-present, Facebook, Inc.
 *  All rights reserved.
 *
 *  This source code is licensed under both the Apache 2.0 license (found in the
 *  LICENSE file in the root directory of this source tree) and the GPLv2 (found
 *  in the COPYING file in the root directory of this source tree).
 *  You may select, at your option, one of the above-listed licenses.
 */

#include <gtest/gtest.h>
#include <unordered_set>

#include <boost/filesystem.hpp>
#include <boost/uuid/string_generator.hpp>

#include <osquery/core/conversions.h>
#include <osquery/tests/integration/tables/helper.h>

namespace osquery {

namespace fs = boost::filesystem;

bool CronValuesCheck::operator()(const std::string& string) const {
  // Fast asterisk check, its most common
  if (string == "*") {
    return true;
  }

  // Specific value check
  auto cast_result = tryTo<int64_t>(string);
  if (cast_result) {
    // its int, so we can do easy validation
    int64_t int_value = cast_result.get();
    return (int_value >= min_ && int_value <= max_);
  }

  // Check */3 format
  if (boost::starts_with(string, "*/")) {
    std::string subvalue = string.substr(2);
    auto subvalue_int = tryTo<int64_t>(subvalue);
    return subvalue_int.isValue();
  }

  std::vector<std::string> components;
  boost::split(components, string, boost::is_any_of(","));
  for (auto component : components) {
    // Predefined value check like: sun, mon
    boost::algorithm::to_lower(component);
    if (values_.find(component) != values_.end()) {
      continue;
    }
    // just number
    if (tryTo<int64_t>(component)) {
      continue;
    }
    std::vector<std::string> sub_components;
    boost::split(sub_components, component, boost::is_any_of("-"));
    if (sub_components.size() == 2) {
      if (tryTo<int64_t>(sub_components[0]) &&
          tryTo<int64_t>(sub_components[1])) {
        continue;
      }
    }
    // sub_components.size() > 2 || sub_components.size() == 1
    return false;
  }
  return true;
}

bool IntMinMaxCheck::operator()(const std::string& string) const {
  auto cast_result = tryTo<int>(string);
  if (!cast_result) {
    return false;
  }
  int value = cast_result.get();
  return value >= min_ && value <= max_;
}

bool SpecificValuesCheck::operator()(const std::string& string) const {
  return set_.find(string) != set_.end();
}

QueryData IntegrationTableTest::execute_query(std::string query) {
  SQLInternal sql(query, false);
  return sql.rows();
}

void IntegrationTableTest::validate_row(const Row& row,
                                        const ValidatatioMap& validation_map) {
  ASSERT_EQ(row.size(), validation_map.size())
      << "Unexpected number of columns";
  for (auto iter : validation_map) {
    std::string key = iter.first;
    auto row_data_iter = row.find(key);
    ASSERT_NE(row_data_iter, row.end())
        << "Could not find column " << key << " in the generated columns";
    std::string value = row_data_iter->second;
    ValidatatioDataType validator = iter.second;
    if (validator.type() == typeid(int)) {
      int flags = boost::get<int>(validator);
      ASSERT_TRUE(validate_value_using_flags(value, flags))
          << "Standard validator of the column " << key << " with value "
          << value << " failed";
    } else {
      ASSERT_TRUE(
          boost::get<std::shared_ptr<DataCheck>>(validator)->validate(value))
          << "Custom validator of the column " << key << " with value " << value
          << " failed";
    }
  }
}
void IntegrationTableTest::validate_rows(const std::vector<Row>& rows,
                                         const ValidatatioMap& validation_map) {
  for (auto row : rows) {
    validate_row(row, validation_map);
  }
}

bool IntegrationTableTest::is_valid_hex(const std::string& value) {
  for (auto ch : value) {
    if (!std::isxdigit(ch)) {
      return false;
    }
  }
  return true;
}

bool IntegrationTableTest::validate_value_using_flags(const std::string& value,
                                                      int flags) {
  if ((flags & NonEmpty) > 0) {
    if (value.length() == 0) {
      return false;
    }
  }

  if ((flags & NonNull)) {
    if (value == "null") {
      return false;
    }
  }

  if ((flags & NonZero)) {
    if (value == "0") {
      return false;
    }
  }

  if ((flags & IntType) > 0) {
    auto cast_result = tryTo<int64_t>(value);
    if (!cast_result) {
      return false;
    }
    int intValue = cast_result.get();
    if ((flags & NonNegative) > 0) {
      if (intValue < 0) {
        return false;
      }
    }
  }

  if ((flags & FileOnDisk) > 0) {
    auto path = fs::path(value);
    auto status = fs::status(path);
    if (!fs::exists(status) || !fs::is_regular_file(status)) {
      return false;
    }
  }

  if ((flags & DirectoryOnDisk) > 0) {
    auto path = fs::path(value);
    auto status = fs::status(path);
    if (!fs::exists(status) || !fs::is_directory(status)) {
      return false;
    }
  }

  if ((flags & MD5) > 0) {
    if (!is_valid_hex(value) || value.size() != 32) {
      return false;
    }
  }

  if ((flags & SHA1) > 0) {
    if (!is_valid_hex(value) || value.size() != 40) {
      return false;
    }
  }

  if ((flags & SHA256) > 0) {
    if (!is_valid_hex(value) || value.size() != 64) {
      return false;
    }
  }

  if ((flags & Bool) > 0) {
    if (value.length() != 1 || (value != "1" && value != "0")) {
      return false;
    }
  }

  if ((flags & ValidUUID) > 0) {
    try {
      boost::uuids::string_generator()(value);
    } catch (...) {
      return false;
    }
  }

  return true;
}

<<<<<<< HEAD
=======
bool IntegrationTableTest::validate_row(const Row& row,
                                        const ValidatatioMap& validation_map) {
  if (row.size() != validation_map.size()) {
    return false;
  }

  for (auto iter : validation_map) {
    std::string key = iter.first;
    auto row_data_iter = row.find(key);
    if (row_data_iter == row.end()) {
      return false;
    }

    std::string value = row_data_iter->second;

    ValidatatioDataType validator = iter.second;
    if (validator.type() == typeid(int)) {
      int flags = boost::get<int>(validator);
      if (!validate_value_using_flags(value, flags)) {
        return false;
      }
    } else {
      if (!boost::get<CustomCheckerType>(validator)(value)) {
        return false;
      }
    }
  }
  return true;
}

>>>>>>> f7b54478
} // namespace osquery<|MERGE_RESOLUTION|>--- conflicted
+++ resolved
@@ -209,38 +209,4 @@
 
   return true;
 }
-
-<<<<<<< HEAD
-=======
-bool IntegrationTableTest::validate_row(const Row& row,
-                                        const ValidatatioMap& validation_map) {
-  if (row.size() != validation_map.size()) {
-    return false;
-  }
-
-  for (auto iter : validation_map) {
-    std::string key = iter.first;
-    auto row_data_iter = row.find(key);
-    if (row_data_iter == row.end()) {
-      return false;
-    }
-
-    std::string value = row_data_iter->second;
-
-    ValidatatioDataType validator = iter.second;
-    if (validator.type() == typeid(int)) {
-      int flags = boost::get<int>(validator);
-      if (!validate_value_using_flags(value, flags)) {
-        return false;
-      }
-    } else {
-      if (!boost::get<CustomCheckerType>(validator)(value)) {
-        return false;
-      }
-    }
-  }
-  return true;
-}
-
->>>>>>> f7b54478
 } // namespace osquery