--- conflicted
+++ resolved
@@ -22,9 +22,7 @@
   }
 };
 
-<<<<<<< HEAD
-TEST_F(AppsTest, test_sanity) {
-  auto const data = execute_query("select * from apps");
+TEST_F(apps, test_sanity) {
 
   auto verify_bool_or_empty = [](std::string const& value) {
     if (value.empty()) {
@@ -36,31 +34,6 @@
     return true;
   };
 
-  ASSERT_GE(data.size(), 1ul);
-  ValidationMap row_map = {
-      {"name", NonEmptyString},
-      {"path", DirectoryOnDisk},
-      {"bundle_executable", NormalType},
-      {"bundle_identifier", NormalType},
-      {"bundle_name", NormalType},
-      {"bundle_short_version", NormalType},
-      {"bundle_version", NormalType},
-      {"bundle_package_type", NormalType},
-      {"environment", NormalType},
-      {"element", verify_bool_or_empty},
-      {"compiler", NormalType},
-      {"development_region", NormalType},
-      {"display_name", NormalType},
-      {"info_string", NormalType},
-      {"minimum_system_version", NormalType},
-      {"category", NormalType},
-      {"applescript_enabled", verify_bool_or_empty},
-      {"copyright", NormalType},
-      {"last_opened_time", NormalType},
-  };
-  validate_rows(data, row_map);
-=======
-TEST_F(apps, test_sanity) {
   ValidationMap row_map = {
       {"name", NormalType},
       {"path", NormalType},
@@ -92,7 +65,6 @@
       "select * from apps where path = '/Applications/Preview.app'");
   ASSERT_EQ(data1.size(), 1ul);
   validate_rows(data1, row_map);
->>>>>>> e79e76eb
 }
 
 } // namespace table_tests
