--- conflicted
+++ resolved
@@ -301,10 +301,7 @@
     "windows/hvci_status.table:windows"
     "windows/shimcache.table:windows"
     "windows/shellbags.table:windows"
-<<<<<<< HEAD
     "windows/shortcut_files.table:windows"
-=======
->>>>>>> 74d6a3ed
     "yara/yara_events.table:linux,macos"
     "yara/yara.table:linux,macos,freebsd,windows"
   )
