{
  "platform": "darwin",
  "queries": {
    "WireLurker": {
      "query" : "select * from launchd where \
        name = 'com.apple.machook_damon.plist' OR \
        name = 'com.apple.globalupdate.plist' OR \
        name = 'com.apple.appstore.plughelper.plist' OR \
        name = 'com.apple.MailServiceAgentHelper.plist' OR \
        name = 'com.apple.systemkeychain-helper.plist' OR \
        name = 'com.apple.periodic-dd-mm-yy.plist';",
      "interval" : "3600",
      "version": "1.4.5",
      "description" : "(https://github.com/PaloAltoNetworks-BD/WireLurkerDetector)",
      "value" : "Artifact used by this malware"
    },
    "Leverage-A_1": {
      "query" : "select * from launchd where path like '%UserEvent.System.plist';",
      "interval" : "3600",
      "version": "1.4.5",
      "description" : "(http://www.intego.com/mac-security-blog/new-mac-trojan-discovered-related-to-syria/)",
      "value" : "Artifact used by this malware"
    },
    "Leverage-A_2": {
      "query" : "select * from file where path = '/Users/Shared/UserEvent.app';",
      "interval" : "3600",
      "version": "1.4.5",
      "description" : "(http://www.intego.com/mac-security-blog/new-mac-trojan-discovered-related-to-syria/)",
      "value" : "Artifact used by this malware"
    },
    "Leverage-A_3": {
      "query" : "select * from launchd where name = 'com.GetFlashPlayer.plist';",
      "interval" : "3600",
      "version": "1.4.5",
      "description" : "(https://www.volexity.com/blog/2017/07/24/real-news-fake-flash-mac-os-x-users-targeted/)",
      "value" : "Artifact used by this malware"
    },
    "Tibet.D": {
      "query" : "select * from launchd where path like '%com.apple.AudioService.plist';",
      "interval" : "3600",
      "version": "1.4.5",
      "description" : "(http://www.intego.com/mac-security-blog/os-x-malware-tibet-variant-found/)",
      "value" : "Artifact used by this malware"
    },
    "DevilRobber": {
      "query" : "select * from launchd where name = 'com.apple.legion.plist' or name = 'com.apple.pixel.plist';",
      "interval" : "3600",
      "version": "1.4.5",
      "description" : "(https://www.f-secure.com/v-descs/backdoor_osx_devilrobber_a.shtml)",
      "value" : "Artifact used by this malware"
    },
    "XSLCmd": {
      "query" : "select * from launchd where name = 'com.apple.service.clipboardd.plist';",
      "interval" : "3600",
      "version": "1.4.5",
      "description" : "(https://www.fireeye.com/blog/threat-research/2014/09/forced-to-adapt-xslcmd-backdoor-now-on-os-x.html)",
      "value" : "Artifact used by this malware"
    },
    "Olyx": {
      "query" : "select * from launchd where name = 'com.apple.DockActions.plist' or name like '%www. google.com.tstart.plist%';",
      "interval" : "3600",
      "version": "1.4.5",
      "description" : "(https://www.f-secure.com/v-descs/backdoor_osx_olyx_c.shtml)",
      "value" : "Artifact used by this malware"
    },
    "Imuler": {
      "query" : "select * from launchd where name = 'checkflr.plist';",
      "interval" : "3600",
      "version": "1.4.5",
      "description" : "(https://www.f-secure.com/v-descs/backdoor_osx_imuler_a.shtml)",
      "value" : "Artifact used by this malware"
    },
    "iWorkServ": {
      "query" : "select * from startup_items where path like '%iWorkServices%';",
      "interval" : "3600",
      "version": "1.4.5",
      "description" : "(https://www.f-secure.com/v-descs/backdoor_osx_iworkserv_a.shtml)",
      "value" : "Artifact used by this malware"
    },
    "Morcut": {
      "query" : "select * from launchd where name = 'com.apple.mdworker.plist';",
      "interval" : "3600",
      "version": "1.4.5",
      "description" : "(http://www.trendmicro.com/vinfo/us/threat-encyclopedia/malware/osx_morcut.a)",
      "value" : "Artifact used by this malware"
    },
    "BlazingKeylogger": {
      "query" : "select * from launchd where name = 'com.BT.BPK.plist';",
      "interval" : "3600",
      "version": "1.4.5",
      "description" : "(http://www.blazingtools.com/mac_keylogger.html)",
      "value" : "Artifact used by this malware"
    },
    "Icefog": {
      "query" : "select * from launchd where name = 'apple.launchd.plist' or name = 'com.apple.launchport.plist';",
      "interval" : "3600",
      "version": "1.4.5",
      "description" : "(http://securelist.com/blog/research/57331/the-icefog-apt-a-tale-of-cloak-and-three-daggers/)",
      "value" : "Artifact used by this malware"
    },
    "Careto": {
      "query" : "select * from launchd where path like '%com.apple.launchport.plist';",
      "interval" : "3600",
      "version": "1.4.5",
      "description" : "(http://blog.kaspersky.com/the-mask-unveiling-the-worlds-most-sophisticated-apt-campaign/)",
      "value" : "Artifact used by this malware"
    },
    "Inqtana": {
      "query" : "select * from launchd where name = 'com.pwned.plist' or name = 'com.openbundle.plist' or name = 'com.adobe.reader.plist';",
      "interval" : "3600",
      "version": "1.4.5",
      "description" : "(https://www.f-secure.com/v-descs/inqtana_a.shtml)",
      "value" : "Artifact used by this malware"
    },
    "MacKontrol": {
      "query" : "select * from launchd where name = 'com.apple.FolderActionsxl.plist';",
      "interval" : "3600",
      "version": "1.4.5",
      "description" : "(https://www.f-secure.com/v-descs/backdoor_osx_mackontrol_a.shtml)",
      "value" : "Artifact used by this malware"
    },
    "PubSab": {
      "query" : "select * from launchd where name = 'com.apple.PubSabAgent.plist';",
      "interval" : "3600",
      "version": "1.4.5",
      "description" : "(https://www.f-secure.com/v-descs/backdoor_osx_sabpab_a.shtml)",
      "value" : "Artifact used by this malware"
    },
    "Dockster": {
      "query" : "select * from launchd where name = 'mac.Dockset.deman.plist';",
      "interval" : "3600",
      "version": "1.4.5",
      "description" : "(http://www.trendmicro.com/vinfo/us/threat-encyclopedia/malware/osx_dockster.a)",
      "value" : "Artifact used by this malware"
    },
    "CallMe": {
      "query" : "select * from launchd where name = 'realPlayerUpdate.plist';",
      "interval" : "3600",
      "version": "1.4.5",
      "description" : "(https://www.f-secure.com/weblog/archives/00002546.html)",
      "value" : "Artifact used by this malware"
    },
    "Whitesmoke": {
      "query" : "select * from launchd where name = 'com.whitesmoke.uploader.plist';",
      "interval" : "3600",
      "version": "1.4.5",
      "description" : "(http://www.thesafemac.com/osxfkcodec-a-in-action/ )",
      "value" : "Artifact used by this malware"
    },
    "Codecm": {
      "query" : "select * from launchd where name = 'com.codecm.uploader.plist';",
      "interval" : "3600",
      "version": "1.4.5",
      "description" : "(http://www.thesafemac.com/osxfkcodec-a-in-action/)",
      "value" : "Artifact used by this malware"
    },
    "iWorm": {
      "query" : "select * from launchd where name = 'com.JavaW.plist';",
      "interval" : "3600",
      "version": "1.4.5",
      "description" : "(https://www.virusbtn.com/virusbulletin/archive/2014/10/vb201410-iWorm)",
      "value" : "Artifact used by this malware"
    },
    "iWorm_1": {
      "query" : "select * from file where path like '/Library/Application Support/JavaW%';",
      "interval" : "3600",
      "version": "1.4.5",
      "description" : "(https://www.virusbtn.com/virusbulletin/archive/2014/10/vb201410-iWorm)",
      "value" : "Artifact used by this malware"
    },
    "SniperSpy": {
      "query" : "select * from launchd where name = 'com.rxs.syslogagent.plist';",
      "interval" : "3600",
      "version": "1.4.5",
      "description" : "(http://www.symantec.com/security_response/writeup.jsp?docid=2010-081606-4034-99&tabid=2)",
      "value" : "Artifact used by this malware"
    },
    "Vsearch": {
      "query" : "select * from launchd where \
        name = 'com.vsearch.agent.plist' OR \
        name = 'com.vsearch.daemon.plist' OR \
        name = 'com.vsearch.helper.plist' OR \
        name = 'Jack.plist' OR \
        program_arguments = '/etc/run_upd.sh' OR \
        program_arguments LIKE '/Library/Application Support/%/Agent/agent.app/Contents/MacOS/agent%';",
      "interval" : "3600",
      "version": "1.4.5",
      "description" : "(http://www.thesafemac.com/arg-downlite/)",
      "value" : "Artifact used by this malware"
    },
    "Buca": {
      "query" : "select * from launchd where name = 'com.webhelper.plist' or name = 'com.webtools.update.agent.plist' or name = 'com.webtools.uninstaller.plist';",
      "interval" : "3600",
      "version": "1.4.5",
      "description" : "(http://www.thesafemac.com/arg-buca-apps/)",
      "value" : "Artifact used by this malware"
    },
    "Conduit": {
      "query" : "select * from launchd where path like '%com.conduit.loader.agent.plist' or name = 'com.conduit.loader.agent.plist' or path like '%com.perion.searchprotectd.plist' or name = 'com.perion.searchprotectd.plist';",
      "interval" : "3600",
      "version": "1.4.5",
      "description" : "(http://www.thesafemac.com/arg-conduit/)",
      "value" : "Artifact used by this malware"
    },
    "Genieo": {
      "query" : "select * from launchd where \
        name = 'com.genieo.completer.download.plist' OR \
        name = 'com.genieo.completer.update.plist' OR \
        name = 'com.genieo.completer.ltvbit.plist' OR \
        name = 'com.installer.completer.download.plist' OR \
        name = 'com.installer.completer.update.plist' OR \
        name = 'com.installer.completer.ltvbit.plist' OR \
        name = 'com.genieoinnovation.macextension.plist' OR \
        name = 'com.genieoinnovation.macextension.client.plist' OR \
        name = 'com.genieo.engine.plist';",
      "interval" : "3600",
      "version": "1.4.5",
      "description" : "(http://www.thesafemac.com/arg-genieo/)",
      "value" : "Artifact used by this malware"
    },
    "GenieoPart2": {
      "query" : "select * from launchd where program_arguments like '/Users/%/Library/Application Support/%/%.app/Contents/MacOS/App% -trigger download -isDev % -installVersion % -firstAppId % -identity %';",
      "interval" : "3600",
      "version": "1.4.5",
      "description" : "New version of Genieo",
      "value" : "Artifact used by this malware"
    },
    "HackingTeam_Mac_RAT1": {
      "query" : "select * from file where path = '/dev/ptmx0';",
      "interval" : "3600",
      "version": "1.4.5",
      "description" : "Detect RAT used by Hacking Team",
      "value" : "Artifact used by this malware"
    },
    "HackingTeam_Mac_RAT2": {
      "query" : "select * from apps where bundle_identifier = 'com.ht.RCSMac';",
      "interval" : "3600",
      "version": "1.4.5",
      "description" : "Detect RAT used by Hacking Team",
      "value" : "Artifact used by this malware"
    },
    "HackingTeam_Mac_RAT3": {
      "query" : "select * from launchd where \
        label = 'com.ht.RCSMac' OR \
        name = 'com.apple.loginStoreagent.plist' OR \
        name = 'com.apple.mdworker.plist' OR \
        name = 'com.apple.UIServerLogin.plist';",
      "interval" : "3600",
      "version": "1.4.5",
      "description" : "Detect RAT used by Hacking Team",
      "value" : "Artifact used by this malware"
    },
    "HackingTeam_Mac_Persistence": {
      "query": "select * from file where directory like '/Users/%/Library/Preferences/8pHbqThW%';",
      "interval": "3600",
      "version": "1.4.5",
      "description": "Detection persistency by Hacking Team",
      "value": "Artifact used by Hacking Team"
    },
    "xprotect_reports": {
      "query": "select * from xprotect_reports;",
      "interval": 1200,
      "removed": false,
      "version": "1.4.5",
      "description": "Report on Apple/OS X XProtect 'report' generation. Reports are generated when OS X matches an item in xprotect_entries.",
      "value": "Although XProtect reports are rare, they may be worth collecting and aggregating internally."
    },
    "Keranger_1": {
      "query": "select * from processes where name = 'kernel_service';",
      "interval": "3600",
      "version": "1.4.5",
      "description": "http://researchcenter.paloaltonetworks.com/2016/03/new-os-x-ransomware-keranger-infected-transmission-bittorrent-client-installer/",
      "value": "Artifact used by this malware"
    },
    "Keranger_2": {
      "query": "select * from file where \
        path LIKE '/Users/%/Library/.kernel_%' OR \
        path LIKE '/Users/%/Library/kernel_service';",
      "interval": "3600",
      "version": "1.4.5",
      "description": "http://researchcenter.paloaltonetworks.com/2016/03/new-os-x-ransomware-keranger-infected-transmission-bittorrent-client-installer/",
      "value": "Artifact used by this malware"
    },
    "PremierOpinion": {
      "query": "select * from launchd where name = 'PremierOpinion.plist' or name = 'PremierOpinionAgent.plist';",
      "interval": "3600",
      "version": "1.4.5",
      "description": "(http://www.thesafemac.com/arg-premier-opinion/)",
      "value": "Artifact used by this malware"
    },
    "Bundlore": {
      "query": "select * from launchd where name like 'com.WebShoppy.%.plist' or name like 'com.SoftwareUpdater.%.plist' or name like 'cinema-plus%.plist' or name like 'com.WebTools.%.plist' or name like 'com.crossrider.%.plist' or name like 'shopy-mate_%.plist' or name like 'com.WebShopper.%.plist';",
      "interval": "3600",
      "version": "1.4.5",
      "description": "(http://www.thesafemac.com/arg-bundlore/)",
      "value": "Artifact used by this malware"
    },
    "Spigot": {
      "query": "select * from launchd where name like 'com.spigot.%.plist';",
      "interval": "3600",
      "version": "1.4.5",
      "description": "(http://www.thesafemac.com/arg-spigot/)",
      "value": "Artifact used by this malware"
    },
    "SearchInstUpdater": {
      "query": "select * from launchd where name like 'com.updater.mc%.plist' or name like 'com.updater.watch.mc%.plist';",
      "interval": "3600",
      "version": "1.4.5",
      "description": "(https://www.virustotal.com/en/file/9530d481f7bb07aac98a46357bfcff96e2936a90571b4629ae865a2ce63e5c8e/analysis/)",
      "value": "Artifact used by this malware"
    },
    "OSX_Pirrit": {
      "query": "select * from plist where path = '/Library/Preferences/com.common.plist' and key = 'net_pref';",
      "interval": "3600",
      "version": "1.4.5",
      "description": "(https://threatpost.com/mac-adware-osx-pirrit-unleashes-ad-overload-for-now/117273/)",
      "value": "Artifact used by this malware"
    },
    "Backdoor_MAC_Eleanor": {
      "query": "SELECT * FROM launchd WHERE name IN ('com.getdropbox.dropbox.integritycheck.plist','com.getdropbox.dropbox.timegrabber.plist','com.getdropbox.dropbox.usercontent.plist');",
      "interval": "3600",
      "version": "1.4.5",
      "description": "(https://blog.malwarebytes.com/cybercrime/2016/07/new-mac-backdoor-malware-eleanor/)",
      "value": "Artifact used by this malware"
    },
    "EliteKeylogger": {
      "query": "select * from launchd where name = 'com.apple.fonts.plist' and label = 'unknown';",
      "interval": "3600",
      "version": "1.4.5",
      "description": "(https://www.elitekeyloggers.com/elite-keylogger-mac)",
      "value": "Artifact used by this malware"
    },
    "Aobo_Keylogger": {
      "query": "select * from launchd where name like 'com.ab.kl%.plist';",
      "interval": "3600",
      "version": "1.4.5",
      "description": "(http://aobo.cc/aobo-mac-os-x-keylogger.html)",
      "value": "Artifact used by this malware"
    },
    "OSX_Keydnap": {
      "query": "select * from launchd where name IN ('com.apple.iCloud.sync.daemon', 'com.geticloud.icloud.photo');",
      "interval": "3600",
      "version": "1.4.5",
      "description": "(http://www.welivesecurity.com/2016/07/06/new-osxkeydnap-malware-hungry-credentials)",
      "value": "Artifact used by this malware"
    },
    "Java_Adwind_Trojan": {
      "query": "select * from launchd where name like 'org.%.plist' and program_arguments like '/Library/Internet Plug-Ins/JavaAppletPlugin.plugin/Contents/Home/bin/java -Dapple.awt.UIElement=true -jar /Users/%/.%';",
      "interval": "3600",
      "version": "1.4.5",
      "description": "(https://blog.malwarebytes.com/threat-analysis/2016/07/cross-platform-malware-adwind-infects-mac/)",
      "value": "Artifact used by this malware"
    },
    "OSX_Backdoor_Mokes": {
      "query": "select * from file where \
        path LIKE '/Users/%/Library/App Store/storeuserd' OR \
        path LIKE '/Users/%/Library/com.apple.spotlight/SpotlightHelper' OR \
        path LIKE '/Users/%/Library/Dock/com.apple.dock.cache' OR \
        path LIKE '/Users/%/Library/Dropbox/DropboxCache' OR \
        path LIKE '/Users/%/Library/Skype/SkypeHelper' OR \
        path LIKE '/Users/%/Library/Google/Chrome/nacld' OR \
        path LIKE '/Users/%/Library/Firefox/Profiles/profiled';",
      "interval": "3600",
      "version": "1.4.5",
      "description": "(https://securelist.com/blog/research/75990/the-missing-piece-sophisticated-os-x-backdoor-discovered/)",
      "value": "Artifact used by this malware"
    },
    "OSX_Komplex": {
      "query": "select * from file where path = '/Users/Shared/.local/kext' or path = '/Users/Shared/com.apple.updates.plist' or path = '/Users/Shared/start.sh';",
      "interval": "3600",
      "version": "1.4.5",
      "description": "(http://researchcenter.paloaltonetworks.com/2016/09/unit42-sofacys-komplex-os-x-trojan/)",
      "value": "Artifact used by this malware"
    },
    "OceanLotus_launchagent": {
      "query" : "select * from launchd where name = 'com.google.plugins.plist';",
      "interval" : "3600",
      "version": "1.4.5",
      "description" : "OceanLotus Launch Agent (https://www.alienvault.com/blogs/labs-research/oceanlotus-for-os-x-an-application-bundle-pretending-to-be-an-adobe-flash-update)",
      "value" : "Artifact used by this malware"
    },
    "OceanLotus_dropped_file_1": {
      "query" : "select * from file, ( \
        select '/Library/Logs/.Logs/corevideosd' ioc union \
        select '/Library/.SystemPreferences/.prev/.ver.txt' ioc union \
        select '/Library/Parallels/.cfg' ioc union \
        select '/Library/Preferences/.fDTYuRs' ioc union \
        select '/Library/Hash/.Hashtag/.hash' ioc union \
        select '/Library/Hash/.hash' ioc \
      ) iocs where \
        file.path LIKE '/Users/%/' || ioc OR \
        file.path = iocs.ioc OR \
        file.path LIKE '/tmp/crunzip.temp.%';",
      "interval" : "3600",
      "version": "1.4.5",
      "description" : "OceanLotus dropped file (https://www.alienvault.com/blogs/labs-research/oceanlotus-for-os-x-an-application-bundle-pretending-to-be-an-adobe-flash-update)",
      "value" : "Artifact used by this malware"
    },
    "XcodeGhost": {
      "query" : "select * from ( \
        select apps.bundle_short_version as xcode_version, \
          apps.path as xcode_path, \
          file.path, \
          file.type as file_type \
        from apps, file \
        where apps.bundle_name='Xcode' and \
          file.path like (apps.path || '/Contents/Developer/Platforms/%/Developer/SDKs/Library/%%') \
      ) join hash using (path) where file_type = 'regular';",
      "interval" : "3600",
      "version": "1.4.5",
      "description" : "Xcode Ghost dropped files (http://researchcenter.paloaltonetworks.com/2015/09/novel-malware-xcodeghost-modifies-xcode-infects-apple-ios-apps-and-hits-app-store/)",
      "value" : "Artifact used by this malware"
    },
    "Quimitchin_Backdoor": {
      "query" : "select * from launchd where name = 'com.client.client.plist';",
      "interval" : "3600",
      "version": "1.4.5",
      "description" : "Quimitchin Launch Agent (https://blog.malwarebytes.com/threat-analysis/2017/01/new-mac-backdoor-using-antiquated-code/)",
      "value" : "Artifact used by this malware"
    },
    "Pronto": {
      "query" : "select * from launchd where name = 'pronto.notification.plist' or name = 'pronto.update.plist';",
      "interval" : "3600",
      "version": "1.4.5",
      "description" : "ProntoApp Launch Agents (https://malwarefixes.com/remove-pronto-video-converter/)",
      "value" : "Artifact used by this malware"
    },
    "OSX_DOK_1": {
      "query" : "select * from launchd where name = 'com.apple.Safari.proxy.plist' or name = 'com.apple.Safari.proxy.pac';",
      "interval" : "3600",
      "version": "1.4.5",
      "description" : "DOK Launch Agents (http://blog.checkpoint.com/2017/04/27/osx-malware-catching-wants-read-https-traffic/)",
      "value" : "Artifact used by this malware"
    },
    "OSX_DOK_2": {
      "query" : "select common_name, sha1, subject_key_id from certificates where subject_key_id = 'e637d656f9f088ddca3b3b55c4fe698d8c97a552';",
      "interval" : "3600",
      "version": "1.4.5",
      "description" : "DOK certificate (http://blog.checkpoint.com/2017/04/27/osx-malware-catching-wants-read-https-traffic/)",
      "value" : "Artifact used by this malware"
    },
    "OSX_DOK_3": {
      "query" : "select * from file where path = '/Users/Shared/AppStore.app';",
      "interval" : "3600",
      "version": "1.4.5",
      "description" : "DOK dropped file (http://blog.checkpoint.com/2017/04/27/osx-malware-catching-wants-read-https-traffic/)",
      "value" : "Artifact used by this malware"
    },
    "OSX_DOK_4": {
      "query" : "select * from apps where bundle_name = 'Truesteer.AppStore';",
      "interval" : "3600",
      "version": "1.4.5",
      "description" : "DOK malicious app (http://blog.checkpoint.com/2017/04/27/osx-malware-catching-wants-read-https-traffic/)",
      "value" : "Artifact used by this malware"
    },
    "OSX_Snake": {
      "query" : "select * from file \
         where path = '/Library/LaunchDaemons/com.adobe.update.plist' OR \
           path = '/Library/Scripts/installd.sh' OR \
           path = '/Library/Scripts/queue' OR \
           path = '/tmp/.gdm-socket' OR \
           path = '/tmp/.gdm-selinux' OR \
           path LIKE '/var/tmp/.ur-%%';",
      "interval" : "3600",
      "version": "1.4.5",
      "description" : "OS X port of Snake malware discovered by Fox-IT (https://blog.fox-it.com/2017/05/03/snake-coming-soon-in-mac-os-x-flavour/)",
      "value" : "Artifacts created by this malware"
    },
    "OSX_Proton_Files": {
      "query" : "select * from file \
        where path like '/Users/%/Library/RenderFiles/activity_agent.app/' OR \
        path like '/Users/%/Library/LaunchAgents/fr.handbrake.activity_agent.plist' OR \
        path='/tmp/Updater.app' OR path='/Library/.rand/updateragent.app' OR \
        path='/Library/LaunchAgents/com.apple.xpcd.plist' OR \
        path='/Library/.cachedir' OR \
        path='/Library/.random';",
      "interval" : "3600",
      "version": "1.4.5",
      "description" : "OSX/Proton bundled with a tampered version of Handbrake and Elmedia Player: (https://objective-see.com/blog/blog_0x1D.html and https://www.welivesecurity.com/2017/10/20/osx-proton-supply-chain-attack-elmedia/)",
      "value" : "Artifacts created by this malware"
    },
    "OSX_Proton_Launchd": {
      "query" : "select * from launchd where name='com.Eltima.UpdaterAgent.plist' OR name='com.apple.xpcd.plist';",
      "interval" : "3600",
      "version": "1.4.5",
      "description" : "OSX/Proton bundled with a tampered version of Elmedia Player or Fake Symantec Blog: (https://www.welivesecurity.com/2017/10/20/osx-proton-supply-chain-attack-elmedia/) and (https://blog.malwarebytes.com/threat-analysis/mac-threat-analysis/2017/11/osx-proton-spreading-through-fake-symantec-blog/)",
      "value" : "Artifacts created by this malware"
    },
    "OSX_Proton_Process": {
      "query" : "select * from processes \
        where path like '/Users/%/Library/RenderFiles/activity_agent.app/Contents/MacOS/activity_agent' OR \
        path='/Library/.rand/updateragent.app/Contents/MacOS/updateragent' OR \
        path='/Library/.random/xpcd.app/Contents/MacOS/xpcd';",
      "interval" : "3600",
      "version": "1.4.5",
      "description" : "OSX/Proton bundled with a tampered version of Handbrake and Elmedia Player: (https://objective-see.com/blog/blog_0x1D.html and https://www.welivesecurity.com/2017/10/20/osx-proton-supply-chain-attack-elmedia/)",
      "value" : "Artifacts created by this malware"
    },
    "EmPyre_Agent": {
      "query" : "select * from launchd where name = 'com.proxy.initialize.plist';",
      "interval" : "3600",
      "version": "1.4.5",
      "description" : "EmPyre post exploitation agent (https://github.com/EmpireProject/EmPyre/blob/master/lib/modules/persistence/osx/launchdaemonexecutable.py)",
      "value" : "Artifacts created by this malware"
    },
    "OSX_FruitFly": {
      "query" : "select * from launchd where name = 'com.client.client.plist';",
      "interval" : "3600",
      "version" : "1.4.5",
      "description" : "FruitFly OSX Malware (https://blog.malwarebytes.com/threat-analysis/2017/01/new-mac-backdoor-using-antiquated-code/)",
      "value" : "Artifacts created by this malware"
    },
    "OSX_Mughthesec": {
      "query" : "select * from launchd where name = 'com.Mughthesec.plist';",
      "interval" : "3600",
      "version" : "1.4.5",
      "description" : "Mughthesec OSX Malware (https://objective-see.com/blog/blog_0x20.html)",
      "value" : "Artifacts created by this malware"
    },
    "OSX_HiddenLotus": {
      "query" : "select * from launchd where name = 'com.apple.hidd.shared.plist';",
      "interval" : "3600",
      "version" : "1.4.5",
      "description" : "Apple added XProtect rules for this sample: (https://www.virustotal.com/en/file/f261815905e77eebdb5c4ec06a7acdda7b68644b1f5155049f133be866d8b179/analysis/1509567775/)",
      "value" : "Artifacts created by this malware"
    },
    "OSX_MaMi_DNS_Servers": {
      "query" : "select * from dns_resolvers where type = 'nameserver' and address in ('82.163.143.135', '82.163.142.137');",
      "interval" : "3600",
      "version" : "2.8.0",
      "description" : "MaMi OSX Malware 2017-01-12 (https://objective-see.com/blog/blog_0x26.html)",
      "value" : "DNS Servers set by this malware"
    },
    "OSX_MaMi_Certificate": {
      "query" : "select * from certificates where common_name like '%cloudguard.me%' and not_valid_after = '2352216315';",
      "interval" : "3600",
      "version" : "2.8.0",
      "description" : "MaMi OSX Malware 2017-01-12 (https://objective-see.com/blog/blog_0x26.html)",
      "value" : "bogus certificate added to key store by this malware"
    },
    "Behavioral_Reverse_Shell": {
      "query" : "SELECT DISTINCT(processes.pid), processes.parent, processes.name, processes.path, \
        processes.cmdline, processes.cwd, processes.root, processes.uid, processes.gid, \
        processes.start_time, process_open_sockets.remote_address, process_open_sockets.remote_port, \
        (SELECT cmdline FROM processes AS parent_cmdline WHERE pid=processes.parent) AS parent_cmdline \
        FROM processes JOIN process_open_sockets USING (pid) \
        LEFT OUTER JOIN process_open_files \
        ON processes.pid = process_open_files.pid \
        WHERE (name='sh' OR name='bash') \
        AND process_open_files.pid IS NULL;",
      "interval" : "3600",
      "version" : "2.8.0",
      "description" : "Find shell processes that have open sockets and no open files or TTY (https://clo.ng/blog/osquery_reverse_shell/)",
      "value" : "Behavioral detection for potential reverse shells"
    },
    "OSX_ColdRoot_RAT_Launchd": {
      "query" : "select * from launchd where name = 'com.apple.audio.driver.plist';",
      "interval" : "3600",
      "version" : "1.4.5",
      "description" : "ColdRoot OSX Malware (https://objective-see.com/blog/blog_0x2A.html)",
      "value" : "Artifacts created by this malware"
    },
    "OSX_ColdRoot_RAT_Files": {
      "query" : "select * from file \
        where path in ('/private/var/tmp/com.apple.audio.driver.app/', \
        '/private/var/tmp/com.apple.audio.driver.app/Contents/MacOS/conx.wol');",
      "interval" : "3600",
      "version" : "1.4.5",
      "description" : "ColdRoot OSX Malware (https://objective-see.com/blog/blog_0x2A.html)",
      "value" : "Artifacts created by this malware"
    },
    "MacSearch_Adware": {
      "query": "SELECT * FROM launchd WHERE path='/Library/LaunchAgents/tapufind.plist';",
      "interval" : "3600",
      "version" : "1.4.5",
      "description" : "MacSearch OSX Adware (https://www.virustotal.com/latest-scan/15966224C4E25C9787A4A8C984A863E9)",
      "value" : "Artifacts created by this adware"
    },
    "OSX_Dummy_Launchd": {
      "query": "SELECT * FROM launchd WHERE name = 'com.startup.plist';",
      "interval" : "3600",
      "version": "1.4.5",
      "description": "OSX Dummy Malware (https://objective-see.com/blog/blog_0x32.html and https://isc.sans.edu/diary/23816)",
      "value": "Artifacts created by this malware"
    },
    "OSX_Dummy_Files": {
      "query" : "SELECT * FROM file \
         WHERE path = '/Library/LaunchDaemons/com.startup.plist' OR \
           path = '/var/root/script.sh' OR \
           path = '/Users/Shared/dumpdummy' OR \
           path = '/tmp/script.sh' OR \
           path = '/tmp/com.startup.plist' OR \
           path = '/tmp/dumpdummy';",
      "interval" : "3600",
      "version": "1.4.5",
      "description": "OSX Dummy Malware (https://objective-see.com/blog/blog_0x32.html and https://isc.sans.edu/diary/23816)",
      "value": "Artifacts created by this malware"
    },
    "OSX_SearchAwesome_files": {
      "query" : "SELECT * FROM file \
         WHERE path = '/Applications/spi.app' OR \
           path = '/Users/%/Library/LaunchAgents/spid-uninstall.plist' OR \
           path = '/Users/%/Library/LaunchAgents/spid.plist' OR \
<<<<<<< HEAD
           path = '/Users/%/Library/SPI'",
=======
           path = '/Users/%/Library/SPI' OR \
           path = '/Users/%/.mitmproxy';",
>>>>>>> b93cb5fb
      "interval" : "3600",
      "version": "1.4.5",
      "description": "OSX SearchAwesome Malware (https://blog.malwarebytes.com/threat-analysis/2018/10/mac-malware-intercepts-encrypted-web-traffic-for-ad-injection/)",
      "value": "Artifacts created by this malware"
<<<<<<< HEAD
=======
    },
    "OSX_SearchAwesome_certificate": {
      "query" : "SELECT * FROM certificates WHERE common_name = 'mitmproxy';",
      "interval" : "3600",
      "version" : "2.8.0",
      "description": "OSX SearchAwesome Malware (https://blog.malwarebytes.com/threat-analysis/2018/10/mac-malware-intercepts-encrypted-web-traffic-for-ad-injection/)",
      "value" : "bogus certificate added to key store by this malware"
>>>>>>> b93cb5fb
    }
  }
}<|MERGE_RESOLUTION|>--- conflicted
+++ resolved
@@ -601,26 +601,11 @@
          WHERE path = '/Applications/spi.app' OR \
            path = '/Users/%/Library/LaunchAgents/spid-uninstall.plist' OR \
            path = '/Users/%/Library/LaunchAgents/spid.plist' OR \
-<<<<<<< HEAD
-           path = '/Users/%/Library/SPI'",
-=======
-           path = '/Users/%/Library/SPI' OR \
-           path = '/Users/%/.mitmproxy';",
->>>>>>> b93cb5fb
+           path = '/Users/%/Library/SPI';",
       "interval" : "3600",
       "version": "1.4.5",
       "description": "OSX SearchAwesome Malware (https://blog.malwarebytes.com/threat-analysis/2018/10/mac-malware-intercepts-encrypted-web-traffic-for-ad-injection/)",
       "value": "Artifacts created by this malware"
-<<<<<<< HEAD
-=======
-    },
-    "OSX_SearchAwesome_certificate": {
-      "query" : "SELECT * FROM certificates WHERE common_name = 'mitmproxy';",
-      "interval" : "3600",
-      "version" : "2.8.0",
-      "description": "OSX SearchAwesome Malware (https://blog.malwarebytes.com/threat-analysis/2018/10/mac-malware-intercepts-encrypted-web-traffic-for-ad-injection/)",
-      "value" : "bogus certificate added to key store by this malware"
->>>>>>> b93cb5fb
     }
   }
 }