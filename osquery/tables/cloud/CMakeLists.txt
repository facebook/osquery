# Copyright (c) 2014-present, The osquery authors
#
# This source code is licensed as defined by the LICENSE file found in the
# root directory of this source tree.
#
# SPDX-License-Identifier: (Apache-2.0 OR GPL-2.0-only)

function(osqueryTablesCloudMain)
<<<<<<< HEAD
  generateOsqueryTablesCloudAws()
=======
  if(OSQUERY_BUILD_AWS AND (DEFINED PLATFORM_LINUX OR DEFINED PLATFORM_WINDOWS))
    generateOsqueryTablesCloudAws()
  endif()

>>>>>>> 7a24b00f
  generateOsqueryTablesCloudAzure()
endfunction()

function(generateOsqueryTablesCloudAws)
  add_osquery_library(osquery_tables_cloud_aws EXCLUDE_FROM_ALL
    aws/ec2_instance_metadata.cpp
    aws/ec2_instance_tags.cpp
  )

  target_link_libraries(osquery_tables_cloud_aws PUBLIC
    osquery_cxx_settings
    osquery_logger
    osquery_utils_aws
    thirdparty_boost
    thirdparty_aws_core
    thirdparty_aws_ec2
  )
endfunction()

function(generateOsqueryTablesCloudAzure)
  add_osquery_library(osquery_tables_cloud_azure EXCLUDE_FROM_ALL
    azure/azure_instance_metadata.cpp
    azure/azure_instance_tags.cpp
  )

  target_link_libraries(osquery_tables_cloud_azure PUBLIC
    osquery_cxx_settings
    osquery_logger
    osquery_utils_azure
    thirdparty_boost
  )
endfunction()

osqueryTablesCloudMain()<|MERGE_RESOLUTION|>--- conflicted
+++ resolved
@@ -6,14 +6,10 @@
 # SPDX-License-Identifier: (Apache-2.0 OR GPL-2.0-only)
 
 function(osqueryTablesCloudMain)
-<<<<<<< HEAD
-  generateOsqueryTablesCloudAws()
-=======
-  if(OSQUERY_BUILD_AWS AND (DEFINED PLATFORM_LINUX OR DEFINED PLATFORM_WINDOWS))
+  if(OSQUERY_BUILD_AWS)
     generateOsqueryTablesCloudAws()
   endif()
 
->>>>>>> 7a24b00f
   generateOsqueryTablesCloudAzure()
 endfunction()
 
