--- conflicted
+++ resolved
@@ -7,11 +7,8 @@
     sqlite_util.cpp
     sqlite_math.cpp
     sqlite_hashing.cpp
-<<<<<<< HEAD
     sqlite_operations.cpp
-=======
     sqlite_encoding.cpp
->>>>>>> 21395f7c
     virtual_table.cpp
   )
 else()
@@ -20,11 +17,8 @@
     sqlite_math.cpp
     sqlite_string.cpp
     sqlite_hashing.cpp
-<<<<<<< HEAD
     sqlite_operations.cpp
-=======
     sqlite_encoding.cpp
->>>>>>> 21395f7c
     virtual_table.cpp
   )
 endif()
