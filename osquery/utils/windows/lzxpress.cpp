--- conflicted
+++ resolved
@@ -8,25 +8,15 @@
  */
 
 #include <osquery/logger/logger.h>
-<<<<<<< HEAD
-#include <osquery/utils/conversions/windows/strings.h>
 #include <osquery/utils/expected/expected.h>
-=======
->>>>>>> 35081899
 #include <osquery/utils/windows/lzxpress.h>
 
 #include <boost/algorithm/hex.hpp>
 #include <boost/algorithm/string.hpp>
 
 namespace osquery {
-<<<<<<< HEAD
 ExpectedDecompressData decompressLZxpress(std::vector<char> prefetch_data,
                                           unsigned long size) {
-=======
-
-std::string decompressLZxpress(std::vector<char> prefetch_data,
-                               unsigned long size) {
->>>>>>> 35081899
   static HMODULE hDLL =
       LoadLibraryExW(L"ntdll.dll", NULL, LOAD_LIBRARY_SEARCH_SYSTEM32);
   if (hDLL == nullptr) {
@@ -113,15 +103,11 @@
     ss << value.str();
   }
   std::string decompress_hex = ss.str();
-<<<<<<< HEAD
-  return ExpectedDecompressData::success(decompress_hex);
-=======
-
   free(compressed_data);
   free(fragment_workspace);
   free(output_buffer);
-  return decompress_hex;
->>>>>>> 35081899
+
+  return ExpectedDecompressData::success(decompress_hex);
 }
 
 } // namespace osquery