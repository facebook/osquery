--- conflicted
+++ resolved
@@ -205,42 +205,6 @@
   }
 }
 
-<<<<<<< HEAD
-static bool isEc2Instance() {
-  static std::atomic<bool> checked(false);
-  static std::atomic<bool> is_ec2_instance(false);
-  if (checked) {
-    return is_ec2_instance; // Return if already checked
-  }
-
-  static std::once_flag once_flag;
-  std::call_once(once_flag, []() {
-    if (checked) {
-      return;
-    }
-
-    checked = true;
-    http::Request req("http://169.254.169.254");
-    http::Client::Options options;
-    options.timeout(3);
-    http::Client client(options);
-
-    try {
-      http::Response res = client.get(req);
-      if (res.status() == 200) {
-        is_ec2_instance = true;
-      }
-    } catch (const std::system_error& e) {
-      // Assume that this is not EC2 instance
-      VLOG(1) << "Error checking if this is EC2 instance: " << e.what();
-    }
-  });
-
-  return is_ec2_instance;
-}
-
-=======
->>>>>>> 6fab8b60
 QueryData genEc2Metadata(QueryContext& context) {
   QueryData results;
   if (!isEc2Instance()) {
