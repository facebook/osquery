/**
 *  Copyright (c) 2014-present, Facebook, Inc.
 *  All rights reserved.
 *
 *  This source code is licensed under both the Apache 2.0 license (found in the
 *  LICENSE file in the root directory of this source tree) and the GPLv2 (found
 *  in the COPYING file in the root directory of this source tree).
 *  You may select, at your option, one of the above-listed licenses.
 */

#pragma once

#include <atomic>
#include <map>
#include <mutex>
#include <unordered_set>

#include <sqlite3.h>

#include <boost/noncopyable.hpp>

#include <osquery/sql.h>

#define SQLITE_SOFT_HEAP_LIMIT (5 * 1024 * 1024)

namespace osquery {

class SQLiteDBManager;

/**
 * @brief An RAII wrapper around an `sqlite3` object.
 *
 * The SQLiteDBInstance is also "smart" in that it may unlock access to a
 * managed `sqlite3` resource. If there's no contention then only a single
 * database is needed during the life of an osquery tool.
 *
 * If there is resource contention (multiple threads want access to the SQLite
 * abstraction layer), then the SQLiteDBManager will provide a transient
 * SQLiteDBInstance.
 */
class SQLiteDBInstance : private boost::noncopyable {
 public:
  SQLiteDBInstance() {
    init();
  }
  SQLiteDBInstance(sqlite3*& db, Mutex& mtx);
  ~SQLiteDBInstance();

  /// Check if the instance is the osquery primary.
  bool isPrimary() const {
    return primary_;
  }

  /// Generate a new 'transient' connection.
  void init();

  /**
   * @brief Accessor to the internal `sqlite3` object, do not store references
   * to the object within osquery code.
   */
  sqlite3* db() const {
    return db_;
  }

  /// Allow a virtual table implementation to record use/access of a table.
  void addAffectedTable(VirtualTableContent* table);

  /// Clear per-query state of a table affected by the use of this instance.
  void clearAffectedTables();

  /// Check if a virtual table had been called already.
  bool tableCalled(VirtualTableContent* table);

  /// Request that virtual tables use a warm cache for their results.
  void useCache(bool use_cache);

  /// Check if the query requested use of the warm query cache.
  bool useCache() const;

  /// Lock the database for attaching virtual tables.
  RecursiveLock attachLock() const;

 private:
  /// Handle the primary/forwarding requests for table attribute accesses.
  TableAttributes getAttributes() const;

 private:
  /// An opaque constructor only used by the DBManager.
  explicit SQLiteDBInstance(sqlite3* db)
      : primary_(true), managed_(true), db_(db) {}

 private:
  /// Introspection into the database pointer, primary means managed.
  bool primary_{false};

  /// Track whether this instance is managed internally by the DB manager.
  bool managed_{false};

  /// True if this query should bypass table cache.
  bool use_cache_{false};

  /// Either the managed primary database or an ephemeral instance.
  sqlite3* db_{nullptr};

  /**
   * @brief An attempted unique lock on the manager's primary database mutex.
   *
   * This lock is not always acquired. If it is then this instance has locked
   * access to the 'primary' SQLite database.
   */
  WriteLock lock_;

  /**
   * @brief A mutex protecting access to this instance's SQLite database.
   *
   * Attaching, and other access, can occur async from the registry APIs.
   *
   * If a database is primary then the static attach mutex is used.
   */
  mutable RecursiveMutex attach_mutex_;

  /// See attach_mutex_ but used for the primary database.
  static RecursiveMutex kPrimaryAttachMutex;

  /// Vector of tables that need their constraints cleared after execution.
  std::map<std::string, VirtualTableContent*> affected_tables_;

 private:
  friend class SQLiteDBManager;
  friend class SQLInternal;

 private:
  FRIEND_TEST(SQLiteUtilTests, test_affected_tables);
};

using SQLiteDBInstanceRef = std::shared_ptr<SQLiteDBInstance>;

/**
 * @brief osquery internal SQLite DB abstraction resource management.
 *
 * The SQLiteDBManager should be the ONLY method for accessing SQLite resources.
 * The manager provides an abstraction to manage internal SQLite memory and
 * resources as well as provide optimization around resource access.
 */
class SQLiteDBManager : private boost::noncopyable {
 public:
  static SQLiteDBManager& instance() {
    static SQLiteDBManager instance;
    return instance;
  }

  /**
   * @brief Return a fully configured `sqlite3` database object wrapper.
   *
   * An osquery database is basically just a SQLite3 database with several
   * virtual tables attached. This method is the main abstraction for accessing
   * SQLite3 databases within osquery.
   *
   * A RAII wrapper around the `sqlite3` database will manage attaching tables
   * and freeing resources when the instance (connection per-say) goes out of
   * scope. Using the SQLiteDBManager will also try to optimize the number of
   * `sqlite3` databases in use by managing a single global instance and
   * returning resource-safe transient databases if there's access contention.
   *
   * Note: osquery::initOsquery must be called before calling `get` in order
   * for virtual tables to be registered.
   *
   * @return a SQLiteDBInstance with all virtual tables attached.
   */
  static SQLiteDBInstanceRef get() {
    return getConnection();
  }

  /// See `get` but always return a transient DB connection (for testing).
  static SQLiteDBInstanceRef getUnique();

  /**
   * @brief Reset the primary database connection.
   *
   * Over time it may be helpful to remove SQLite's arena.
   * We can periodically close and re-initialize and connect virtual tables.
   */
  static void resetPrimary();

  /**
   * @brief Check if `table_name` is disabled.
   *
   * Check if `table_name` is in the list of tables passed in to the
   * `--disable_tables` flag.
   *
   * @param The name of the Table to check.
   * @return If `table_name` is disabled.
   */
  static bool isDisabled(const std::string& table_name);

 protected:
  SQLiteDBManager();
  virtual ~SQLiteDBManager();

 public:
  SQLiteDBManager(SQLiteDBManager const&) = delete;
  SQLiteDBManager& operator=(SQLiteDBManager const&) = delete;

 private:
  /// Primary (managed) sqlite3 database.
  sqlite3* db_{nullptr};

  /// The primary connection maintains an opaque instance.
  SQLiteDBInstanceRef connection_{nullptr};

  /// Mutex and lock around sqlite3 access.
  Mutex mutex_;

  /// A write mutex for initializing the primary database.
  Mutex create_mutex_;

  /// Member variable to hold set of disabled tables.
  std::unordered_set<std::string> disabled_tables_;

  /// Parse a comma-delimited set of tables names, passed in as a flag.
  void setDisabledTables(const std::string& s);

  /// Request a connection, optionally request the primary connection.
  static SQLiteDBInstanceRef getConnection(bool primary = false);

 private:
  friend class SQLiteDBInstance;
  friend class SQLiteSQLPlugin;
};

/**
 * @brief A barebones query planner based on SQLite explain statement results.
 *
 * The query planner issues two EXPLAIN queries to the internal SQLite instance
 * to determine a table scan plan and execution program.
 *
 * It is mildly expensive to run a query planner since most data is TEXT type
 * and requires string tokenization and lexical casting. Only run a planner
 * once per new query and only when needed (aka an unusable expression).
 */
class QueryPlanner : private boost::noncopyable {
 public:
  explicit QueryPlanner(const std::string& query)
      : QueryPlanner(query, SQLiteDBManager::get()) {}
  QueryPlanner(const std::string& query, const SQLiteDBInstanceRef& instance);
  ~QueryPlanner() {}

 public:
  /**
   * @brief Scan the plan and program for opcodes that infer types.
   *
   * This allows column type inference based on column expressions. The query
   * column introspection may use a QueryPlanner to apply types to the unknown
   * columns (which are usually expressions).
   *
   * @param column an ordered set of columns to fill in type information.
   * @return success if all columns types were found, otherwise false.
   */
  Status applyTypes(TableColumns& columns);

  /// Get the list of tables filtered by this query.
  std::vector<std::string> tables() const {
    return tables_;
  }

  /**
   * @brief A helper structure to represent an opcode's result and type.
   *
   * An opcode can be defined by a register and type, for the sake of the
   * only known use case of resultant type determination.
   */
  struct Opcode {
    enum Register {
      P1 = 0,
      P2,
      P3,
    };

    Register reg;
    ColumnType type;

   public:
    Opcode(Register r, ColumnType t) : reg(r), type(t) {}

    /// Return a register as its column string name.
    static std::string regString(Register r) {
      static std::vector<std::string> regs = {"p1", "p2", "p3"};
      return regs[r];
    }
  };

 private:
  /// The results of EXPLAIN q.
  QueryData program_;
  /// The order of tables scanned.
  std::vector<std::string> tables_;
};

/// Specific SQLite opcodes that change column/expression type.
extern const std::map<std::string, QueryPlanner::Opcode> kSQLOpcodes;

/**
 * @brief SQLite Internal: Execute a query on a specific database
 *
 * If you need to use a different database, other than the osquery default,
 * use this method and pass along a pointer to a SQLite3 database. This is
 * useful for testing.
 *
 * @param q the query to execute
 * @param results The QueryData struct to emit row on query success.
 * @param db the SQLite3 database to execute query q against
 *
 * @return A status indicating SQL query results.
 */
Status queryInternal(const std::string& q,
                     QueryData& results,
                     const SQLiteDBInstanceRef& instance);

/**
 * @brief SQLite Intern: Analyze a query, providing information about the
 * result columns
 *
 * This function asks SQLite to determine what the names and types are of the
 * result columns of the provided query. Only table columns (not expressions or
 * subqueries) can have their types determined. Types that are not determined
 * are indicated with the string "UNKNOWN".
 *
 * @param q the query to analyze
 * @param columns the vector to fill with column information
 * @param db the SQLite3 database to perform the analysis on
 *
 * @return status indicating success or failure of the operation
 */
Status getQueryColumnsInternal(const std::string& q,
                               TableColumns& columns,
                               const SQLiteDBInstanceRef& instance);

/**
 * @brief SQLInternal: SQL, but backed by internal calls.
 */
class SQLInternal : public SQL {
 public:
  /**
   * @brief Instantiate an instance of the class with an internal query.
   *
   * @param query An osquery SQL query.
   * @param use_cache [optional] Set true to use the query cache.
   */
  explicit SQLInternal(const std::string& query, bool use_cache = false);

 public:
  /**
   * @brief Check if the SQL query's results use event-based tables.
   *
   * Higher level SQL facilities, like the scheduler, may act differently when
   * the results of a query (including a JOIN) are event-based. For example,
   * it does not make sense to perform set difference checks for an
   * always-append result set.
   *
   * All the tables used in the query will be checked. The TableAttributes of
   * each will be ORed and if any include EVENT_BASED, this will return true.
   */
  bool eventBased() const;

 private:
  /// Before completing the execution, store a check for EVENT_BASED.
  bool event_based_{false};
};

/**
 * @brief Get a string representation of a SQLite return code.
 */
std::string getStringForSQLiteReturnCode(int code);

/**
 * @brief Accumulate rows from an SQLite exec into a QueryData struct.
 *
 * The callback for populating a std::vector<Row> set of results. "argument"
 * should be a non-const reference to a std::vector<Row>.
 */
int queryDataCallback(void* argument, int argc, char* argv[], char* column[]);

/**
 * @brief Register math-related 'custom' functions.
 */
void registerMathExtensions(sqlite3* db);

/**
 * @brief Register string-related 'custom' functions.
 */
void registerStringExtensions(sqlite3* db);

/**
 * @brief Register hashing-related 'custom' functions.
 */
void registerHashingExtensions(sqlite3* db);

/**
 * @brief Register osquery operation 'custom' functions.
 */
void registerOperationExtensions(sqlite3* db);

/**
 * @brief Register encoding-related 'custom' functions.
 */
void registerEncodingExtensions(sqlite3* db);

/**
<<<<<<< HEAD
 * @brief Register filesystem-related 'custom' functions.
 */
void registerFilesystemExtensions(sqlite3* db);
} // namespace osquery
=======
 * @brief Generate the data for auto-constructed sqlite tables
 *
 * When auto-consturcted sqlite tables are queried, this function
 * generated the resulting QueryData
 *
 * @param sqlite_db Path to the sqlite_db
 * @param sqlite_query The query you want to run against the SQLite database
 * @param columns The columns that you want out of the sqlite query results
 * @param results The QueryData data structure that will hold the returned rows
 */
Status genQueryDataForSqliteTable(const boost::filesystem::path& sqlite_db,
                                  const std::string& sqlite_query,
                                  QueryData& results);
}
>>>>>>> bf82fca6
<|MERGE_RESOLUTION|>--- conflicted
+++ resolved
@@ -406,12 +406,11 @@
 void registerEncodingExtensions(sqlite3* db);
 
 /**
-<<<<<<< HEAD
  * @brief Register filesystem-related 'custom' functions.
  */
 void registerFilesystemExtensions(sqlite3* db);
-} // namespace osquery
-=======
+
+/**
  * @brief Generate the data for auto-constructed sqlite tables
  *
  * When auto-consturcted sqlite tables are queried, this function
@@ -425,5 +424,4 @@
 Status genQueryDataForSqliteTable(const boost::filesystem::path& sqlite_db,
                                   const std::string& sqlite_query,
                                   QueryData& results);
-}
->>>>>>> bf82fca6
+} // namespace osquery