--- conflicted
+++ resolved
@@ -6,8 +6,6 @@
  *  the LICENSE file found in the root directory of this source tree.
  */
 
-<<<<<<< HEAD
-=======
 #include <boost/filesystem.hpp>
 #include <thread>
 
@@ -15,7 +13,6 @@
 #include <malloc.h>
 #endif
 
->>>>>>> 92f67a5f
 #include <osquery/filesystem/filesystem.h>
 #include <osquery/flags.h>
 #include <osquery/logger.h>
