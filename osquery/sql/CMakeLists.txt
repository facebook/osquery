ADD_OSQUERY_LIBRARY_CORE(osquery_sql
  sql.cpp
)

set(OSQUERY_SQL_INTERNAL
  "sqlite_util.cpp"
  "sqlite_math.cpp"
  "sqlite_hashing.cpp"
  "sqlite_encoding.cpp"
  "virtual_table.cpp"
<<<<<<< HEAD
  "sqlite_filesystem.cpp"
=======
  "virtual_sqlite_table.cpp"
>>>>>>> bf82fca6
)

if(NOT FREEBSD)
  list(APPEND OSQUERY_SQL_INTERNAL "sqlite_string.cpp")
endif()
if(NOT SKIP_CARVER)
  list(APPEND OSQUERY_SQL_INTERNAL "sqlite_operations.cpp")
endif()

ADD_OSQUERY_LIBRARY_ADDITIONAL(osquery_sql_internal
  ${OSQUERY_SQL_INTERNAL}
)

file(GLOB OSQUERY_SQL_TESTS "tests/*.cpp")
ADD_OSQUERY_TEST_ADDITIONAL(${OSQUERY_SQL_TESTS})

file(GLOB OSQUERY_SQL_BENCHMARKS "benchmarks/*.cpp")
ADD_OSQUERY_BENCHMARK(${OSQUERY_SQL_BENCHMARKS})<|MERGE_RESOLUTION|>--- conflicted
+++ resolved
@@ -8,11 +8,8 @@
   "sqlite_hashing.cpp"
   "sqlite_encoding.cpp"
   "virtual_table.cpp"
-<<<<<<< HEAD
   "sqlite_filesystem.cpp"
-=======
   "virtual_sqlite_table.cpp"
->>>>>>> bf82fca6
 )
 
 if(NOT FREEBSD)
